#!/usr/bin/env python3
#-*- coding: utf-8 -*-
import subprocess
import os
import getpass
import argparse
import logging
import signal
import subprocess
import sys

CUR_FILE_DIR = os.path.dirname(os.path.realpath(__file__))
DEFAULT_CLICKHOUSE_ROOT = os.path.abspath(os.path.join(CUR_FILE_DIR, "../../"))
CURRENT_WORK_DIR = os.getcwd()
CONTAINER_NAME = "clickhouse_integration_tests"

CONFIG_DIR_IN_REPO = "programs/server"
INTERGATION_DIR_IN_REPO = "tests/integration"
SRC_DIR_IN_REPO = "src"

DIND_INTEGRATION_TESTS_IMAGE_NAME = "yandex/clickhouse-integration-tests-runner"

def check_args_and_update_paths(args):
    if args.clickhouse_root:
        if not os.path.isabs(args.clickhouse_root):
            CLICKHOUSE_ROOT = os.path.abspath(args.clickhouse_root)
        else:
            CLICKHOUSE_ROOT = args.clickhouse_root
    else:
        logging.info("ClickHouse root is not set. Will use %s" % (DEFAULT_CLICKHOUSE_ROOT))
        CLICKHOUSE_ROOT = DEFAULT_CLICKHOUSE_ROOT

    if not os.path.isabs(args.binary):
        args.binary = os.path.abspath(os.path.join(CURRENT_WORK_DIR, args.binary))

    if not args.odbc_bridge_binary:
        args.odbc_bridge_binary = os.path.join(os.path.dirname(args.binary), 'clickhouse-odbc-bridge')
    elif not os.path.isabs(args.odbc_bridge_binary):
        args.odbc_bridge_binary = os.path.abspath(os.path.join(CURRENT_WORK_DIR, args.odbc_bridge_binary))

    if not args.library_bridge_binary:
        args.library_bridge_binary = os.path.join(os.path.dirname(args.binary), 'clickhouse-library-bridge')
    elif not os.path.isabs(args.library_bridge_binary):
        args.library_bridge_binary = os.path.abspath(os.path.join(CURRENT_WORK_DIR, args.library_bridge_binary))

    if args.base_configs_dir:
        if not os.path.isabs(args.base_configs_dir):
            args.base_configs_dir = os.path.abspath(os.path.join(CURRENT_WORK_DIR, args.base_configs_dir))
    else:
        args.base_configs_dir = os.path.abspath(os.path.join(CLICKHOUSE_ROOT, CONFIG_DIR_IN_REPO))
        logging.info("Base configs dir is not set. Will use %s" % (args.base_configs_dir))

    if args.cases_dir:
        if not os.path.isabs(args.cases_dir):
            args.cases_dir = os.path.abspath(os.path.join(CURRENT_WORK_DIR, args.cases_dir))
    else:
        args.cases_dir = os.path.abspath(os.path.join(CLICKHOUSE_ROOT, INTERGATION_DIR_IN_REPO))
        logging.info("Cases dir is not set. Will use %s" % (args.cases_dir))

    if args.src_dir:
        if not os.path.isabs(args.src_dir):
            args.src_dir = os.path.abspath(os.path.join(CURRENT_WORK_DIR, args.src_dir))
    else:
        args.src_dir = os.path.abspath(os.path.join(CLICKHOUSE_ROOT, SRC_DIR_IN_REPO))
        logging.info("src dir is not set. Will use %s" % (args.src_dir))

    logging.info("base_configs_dir: {}, binary: {}, cases_dir: {} ".format(args.base_configs_dir, args.binary, args.cases_dir))

    for path in [args.binary, args.odbc_bridge_binary, args.library_bridge_binary, args.base_configs_dir, args.cases_dir, CLICKHOUSE_ROOT]:
        if not os.path.exists(path):
            raise Exception("Path {} doesn't exist".format(path))

<<<<<<< HEAD
    if args.dockerd_volume:
        if not os.path.isabs(args.dockerd_volume):
            args.src_dir = os.path.abspath(os.path.join(CURRENT_WORK_DIR, args.dockerd_volume))

    if not os.path.exists(os.path.join(args.base_configs_dir, "config.xml")):
        raise Exception("No configs.xml in {}".format(args.base_configs_dir))
=======
    if (not os.path.exists(os.path.join(args.base_configs_dir, "config.xml"))) and (not os.path.exists(os.path.join(args.base_configs_dir, "config.yaml"))):
        raise Exception("No configs.xml or configs.yaml in {}".format(args.base_configs_dir))
>>>>>>> 9edfc164

    if (not os.path.exists(os.path.join(args.base_configs_dir, "users.xml"))) and (not os.path.exists(os.path.join(args.base_configs_dir, "users.yaml"))):
        raise Exception("No users.xml or users.yaml in {}".format(args.base_configs_dir))

def docker_kill_handler_handler(signum, frame):
    subprocess.check_call('docker kill $(docker ps -a -q --filter name={name} --format="{{{{.ID}}}}")'.format(name=CONTAINER_NAME), shell=True)
    raise KeyboardInterrupt("Killed by Ctrl+C")

signal.signal(signal.SIGINT, docker_kill_handler_handler)

# Integration tests runner should allow to run tests on several versions of ClickHouse.
# Integration tests should be portable.
# To run integration tests following artfacts should be sufficient:
#   - clickhouse binaries (env CLICKHOUSE_TESTS_SERVER_BIN_PATH or --binary arg)
#   - clickhouse default configs(config.xml, users.xml) from same version as binary (env CLICKHOUSE_TESTS_BASE_CONFIG_DIR or --base-configs-dir arg)
#   - odbc bridge binary (env CLICKHOUSE_TESTS_ODBC_BRIDGE_BIN_PATH or --odbc-bridge-binary arg)
#   - library bridge binary (env CLICKHOUSE_TESTS_LIBRARY_BRIDGE_BIN_PATH or --library-bridge-binary)
#   - tests/integration directory with all test cases and configs (env CLICKHOUSE_TESTS_INTEGRATION_PATH or --cases-dir)
#
# 1) --clickhouse-root is only used to determine other paths on default places
# 2) path of runner script is used to determine paths for trivial case, when we run it from repository

if __name__ == "__main__":
    logging.basicConfig(level=logging.INFO, format='%(asctime)s %(message)s')
    parser = argparse.ArgumentParser(description="ClickHouse integration tests runner")

    parser.add_argument(
        "--binary",
        default=os.environ.get("CLICKHOUSE_TESTS_SERVER_BIN_PATH", os.environ.get("CLICKHOUSE_TESTS_CLIENT_BIN_PATH", "/usr/bin/clickhouse")),
        help="Path to clickhouse binary. For example /usr/bin/clickhouse")

    parser.add_argument(
        "--odbc-bridge-binary",
        default=os.environ.get("CLICKHOUSE_TESTS_ODBC_BRIDGE_BIN_PATH", ""),
        help="Path to clickhouse-odbc-bridge binary. Defaults to clickhouse-odbc-bridge in the same dir as clickhouse.")

    parser.add_argument(
        "--library-bridge-binary",
        default=os.environ.get("CLICKHOUSE_TESTS_LIBRARY_BRIDGE_BIN_PATH", ""),
        help="Path to clickhouse-library-bridge binary. Defaults to clickhouse-library-bridge in the same dir as clickhouse.")

    parser.add_argument(
        "--base-configs-dir",
        default=os.environ.get("CLICKHOUSE_TESTS_BASE_CONFIG_DIR"),
        help="Path to clickhouse base configs directory with config.xml/users.xml")

    parser.add_argument(
        "--cases-dir",
        default=os.environ.get("CLICKHOUSE_TESTS_INTEGRATION_PATH"),
        help="Path to integration tests cases and configs directory. For example tests/integration in repository")

    parser.add_argument(
        "--src-dir",
        default=os.environ.get("CLICKHOUSE_SRC_DIR"),
        help="Path to the 'src' directory in repository. Used to provide schemas (e.g. *.proto) for some tests when those schemas are located in the 'src' directory")

    parser.add_argument(
        "--clickhouse-root",
        help="Path to repository root folder. Used to take configuration from repository default paths.")

    parser.add_argument(
        "--command",
        default='',
        help="Set it to run some other command in container (for example bash)")

    parser.add_argument(
        "--disable-net-host",
        action='store_true',
        default=False,
        help="Don't use net host in parent docker container")

    parser.add_argument(
        "--docker-image-version",
        default="latest",
        help="Version of docker image which runner will use to run tests")

    parser.add_argument(
        "--docker-compose-images-tags",
        action="append",
        help="Set non-default tags for images used in docker compose recipes(yandex/my_container:my_tag)")

    parser.add_argument(
        "-n", "--parallel",
        action="store",
        dest="parallel",
        help="Parallelism")

    parser.add_argument(
        "-t", "--tests_list",
        action="store",
        nargs='+',
        default=[],
        dest="tests_list",
        help="List of tests to run")

    parser.add_argument(
        "--tmpfs",
        action='store_true',
        default=False,
        dest="tmpfs",
        help="Use tmpfs for dockerd files")

    parser.add_argument(
        "--dockerd-volume-dir",
        action='store',
        dest="dockerd_volume",
        help="Bind volume to this dir to use for dockerd files")

    parser.add_argument('pytest_args', nargs='*', help="args for pytest command")

    args = parser.parse_args()

    check_args_and_update_paths(args)

    parallel_args = ""
    if args.parallel:
        parallel_args += "--dist=loadfile"
        parallel_args += " -n {}".format(args.parallel)

    net = ""
    if not args.disable_net_host:
        net = "--net=host"

    env_tags = ""

    if args.docker_compose_images_tags is not None:
        for img_tag in args.docker_compose_images_tags:
            [image, tag] = img_tag.split(":")
            if image == "yandex/clickhouse-mysql-golang-client":
                env_tags += "-e {}={} ".format("DOCKER_MYSQL_GOLANG_CLIENT_TAG", tag)
            elif image == "yandex/clickhouse-mysql-java-client":
                env_tags += "-e {}={} ".format("DOCKER_MYSQL_JAVA_CLIENT_TAG", tag)
            elif image == "yandex/clickhouse-mysql-js-client":
                env_tags += "-e {}={} ".format("DOCKER_MYSQL_JS_CLIENT_TAG", tag)
            elif image == "yandex/clickhouse-mysql-php-client":
                env_tags += "-e {}={} ".format("DOCKER_MYSQL_PHP_CLIENT_TAG", tag)
            elif image == "yandex/clickhouse-postgresql-java-client":
                env_tags += "-e {}={} ".format("DOCKER_POSTGRESQL_JAVA_CLIENT_TAG", tag)
            elif image == "yandex/clickhouse-integration-test":
                env_tags += "-e {}={} ".format("DOCKER_BASE_TAG", tag)
            elif image == "yandex/clickhouse-kerberos-kdc":
                env_tags += "-e {}={}".format("DOCKER_KERBEROS_KDC_TAG", tag)
            else:
                logging.info("Unknown image %s" % (image))

    # create named volume which will be used inside to store images and other docker related files,
    # to avoid redownloading it every time
    #
    # should be removed manually when not needed
    dockerd_internal_volume = ""
    if args.tmpfs:
        dockerd_internal_volume = "--tmpfs /var/lib/docker -e DOCKER_RAMDISK=true"
    elif args.dockerd_volume:
        dockerd_internal_volume = "--mount type=bind,source={},target=/var/lib/docker".format(args.dockerd_volume)
    else:
        subprocess.check_call('docker volume create {name}_volume'.format(name=CONTAINER_NAME), shell=True)
        dockerd_internal_volume = "--volume={}_volume:/var/lib/docker".format(CONTAINER_NAME)

    # enable tty mode & interactive for docker if we have real tty
    tty = ""
    if sys.stdout.isatty() and sys.stdin.isatty():
        tty = "-it"


    cmd = "docker run {net} {tty} --rm --name {name} --privileged \
        --volume={odbc_bridge_bin}:/clickhouse-odbc-bridge --volume={bin}:/clickhouse \
        --volume={library_bridge_bin}:/clickhouse-library-bridge --volume={bin}:/clickhouse \
        --volume={base_cfg}:/clickhouse-config --volume={cases_dir}:/ClickHouse/tests/integration \
        --volume={src_dir}/Server/grpc_protos:/ClickHouse/src/Server/grpc_protos \
        {dockerd_internal_volume} -e DOCKER_CLIENT_TIMEOUT=120 -e COMPOSE_HTTP_TIMEOUT=300 \
        {env_tags} -e PYTEST_OPTS='{parallel} {opts} {tests_list}' {img} {command}".format(
        net=net,
        tty=tty,
        bin=args.binary,
        odbc_bridge_bin=args.odbc_bridge_binary,
        library_bridge_bin=args.library_bridge_binary,
        base_cfg=args.base_configs_dir,
        cases_dir=args.cases_dir,
        src_dir=args.src_dir,
        env_tags=env_tags,
        parallel=parallel_args,
        opts=' '.join(args.pytest_args),
        tests_list=' '.join(args.tests_list),
        dockerd_internal_volume=dockerd_internal_volume,
        img=DIND_INTEGRATION_TESTS_IMAGE_NAME + ":" + args.docker_image_version,
        name=CONTAINER_NAME,
        command=args.command
    )

    print(("Running pytest container as: '" + cmd + "'."))
    subprocess.check_call(cmd, shell=True)<|MERGE_RESOLUTION|>--- conflicted
+++ resolved
@@ -70,17 +70,12 @@
         if not os.path.exists(path):
             raise Exception("Path {} doesn't exist".format(path))
 
-<<<<<<< HEAD
     if args.dockerd_volume:
         if not os.path.isabs(args.dockerd_volume):
             args.src_dir = os.path.abspath(os.path.join(CURRENT_WORK_DIR, args.dockerd_volume))
 
-    if not os.path.exists(os.path.join(args.base_configs_dir, "config.xml")):
-        raise Exception("No configs.xml in {}".format(args.base_configs_dir))
-=======
     if (not os.path.exists(os.path.join(args.base_configs_dir, "config.xml"))) and (not os.path.exists(os.path.join(args.base_configs_dir, "config.yaml"))):
         raise Exception("No configs.xml or configs.yaml in {}".format(args.base_configs_dir))
->>>>>>> 9edfc164
 
     if (not os.path.exists(os.path.join(args.base_configs_dir, "users.xml"))) and (not os.path.exists(os.path.join(args.base_configs_dir, "users.yaml"))):
         raise Exception("No users.xml or users.yaml in {}".format(args.base_configs_dir))
