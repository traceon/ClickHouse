--- conflicted
+++ resolved
@@ -266,15 +266,11 @@
     add_subdirectory(libhdfs3-cmake)
 endif ()
 
-<<<<<<< HEAD
-if (USE_INTERNAL_AWS_S3_LIBRARY OR USE_SENTRY)
-=======
 if (USE_INTERNAL_GRPC_LIBRARY)
     add_subdirectory(grpc-cmake)
 endif ()
 
-if (USE_INTERNAL_AWS_S3_LIBRARY)
->>>>>>> a4e40fb5
+if (USE_INTERNAL_AWS_S3_LIBRARY OR USE_SENTRY)
     set (save_CMAKE_C_FLAGS ${CMAKE_C_FLAGS})
     set (save_CMAKE_REQUIRED_LIBRARIES ${CMAKE_REQUIRED_LIBRARIES})
     set (save_CMAKE_REQUIRED_INCLUDES ${CMAKE_REQUIRED_INCLUDES})
