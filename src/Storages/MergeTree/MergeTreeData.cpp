#include <Compression/CompressedReadBuffer.h>
#include <DataStreams/ExpressionBlockInputStream.h>
#include <DataStreams/copyData.h>
#include <DataTypes/DataTypeArray.h>
#include <DataTypes/DataTypeDate.h>
#include <DataTypes/DataTypeDateTime.h>
#include <DataTypes/DataTypeEnum.h>
#include <DataTypes/DataTypeNullable.h>
#include <DataTypes/NestedUtils.h>
#include <Formats/FormatFactory.h>
#include <Functions/FunctionFactory.h>
#include <Functions/IFunction.h>
#include <IO/ConcatReadBuffer.h>
#include <IO/HexWriteBuffer.h>
#include <IO/Operators.h>
#include <IO/ReadBufferFromMemory.h>
#include <IO/WriteBufferFromString.h>
#include <Interpreters/ExpressionAnalyzer.h>
#include <Interpreters/PartLog.h>
#include <Interpreters/SyntaxAnalyzer.h>
#include <Interpreters/Context.h>
#include <Parsers/ASTFunction.h>
#include <Parsers/ASTLiteral.h>
#include <Parsers/ASTNameTypePair.h>
#include <Parsers/ASTPartition.h>
#include <Parsers/ASTSetQuery.h>
#include <Parsers/ExpressionListParsers.h>
#include <Parsers/parseQuery.h>
#include <Parsers/queryToString.h>
#include <Storages/AlterCommands.h>
#include <Storages/MergeTree/MergeTreeData.h>
#include <Storages/MergeTree/MergeTreeDataPartCompact.h>
#include <Storages/MergeTree/MergeTreeDataPartWide.h>
#include <Storages/MergeTree/MergeTreeSequentialSource.h>
#include <Storages/MergeTree/MergedBlockOutputStream.h>
#include <Storages/MergeTree/MergedColumnOnlyOutputStream.h>
#include <Storages/MergeTree/checkDataPart.h>
#include <Storages/MergeTree/localBackup.h>
#include <Storages/StorageMergeTree.h>
#include <Storages/StorageReplicatedMergeTree.h>
#include <Common/Increment.h>
#include <Common/SimpleIncrement.h>
#include <Common/Stopwatch.h>
#include <Common/StringUtils/StringUtils.h>
#include <Common/escapeForFileName.h>
#include <Common/quoteString.h>
#include <Common/typeid_cast.h>

#include <Poco/DirectoryIterator.h>

#include <boost/range/adaptor/filtered.hpp>

#include <algorithm>
#include <iomanip>
#include <optional>
#include <set>
#include <thread>
#include <typeinfo>
#include <typeindex>
#include <unordered_set>


namespace ProfileEvents
{
    extern const Event RejectedInserts;
    extern const Event DelayedInserts;
    extern const Event DelayedInsertsMilliseconds;
}

namespace CurrentMetrics
{
    extern const Metric DelayedInserts;
}


namespace
{
    constexpr UInt64 RESERVATION_MIN_ESTIMATION_SIZE = 1u * 1024u * 1024u; /// 1MB
}


namespace DB
{

namespace ErrorCodes
{
    extern const int NO_SUCH_DATA_PART;
    extern const int NOT_IMPLEMENTED;
    extern const int DIRECTORY_ALREADY_EXISTS;
    extern const int TOO_MANY_UNEXPECTED_DATA_PARTS;
    extern const int DUPLICATE_DATA_PART;
    extern const int NO_SUCH_COLUMN_IN_TABLE;
    extern const int LOGICAL_ERROR;
    extern const int ILLEGAL_COLUMN;
    extern const int CORRUPTED_DATA;
    extern const int BAD_TYPE_OF_FIELD;
    extern const int BAD_ARGUMENTS;
    extern const int INVALID_PARTITION_VALUE;
    extern const int METADATA_MISMATCH;
    extern const int PART_IS_TEMPORARILY_LOCKED;
    extern const int TOO_MANY_PARTS;
    extern const int INCOMPATIBLE_COLUMNS;
    extern const int BAD_TTL_EXPRESSION;
    extern const int INCORRECT_FILE_NAME;
    extern const int BAD_DATA_PART_NAME;
    extern const int UNKNOWN_SETTING;
    extern const int READONLY_SETTING;
    extern const int ABORTED;
    extern const int UNKNOWN_PART_TYPE;
    extern const int UNEXPECTED_AST_STRUCTURE;
    extern const int UNKNOWN_DISK;
    extern const int NOT_ENOUGH_SPACE;
    extern const int ALTER_OF_COLUMN_IS_FORBIDDEN;
}


const char * DELETE_ON_DESTROY_MARKER_PATH = "delete-on-destroy.txt";


MergeTreeData::MergeTreeData(
    const StorageID & table_id_,
    const String & relative_data_path_,
    const StorageInMemoryMetadata & metadata,
    Context & context_,
    const String & date_column_name,
    const MergingParams & merging_params_,
    std::unique_ptr<MergeTreeSettings> storage_settings_,
    bool require_part_metadata_,
    bool attach,
    BrokenPartCallback broken_part_callback_)
    : IStorage(table_id_)
    , global_context(context_)
    , merging_params(merging_params_)
    , settings_ast(metadata.settings_ast)
    , require_part_metadata(require_part_metadata_)
    , relative_data_path(relative_data_path_)
    , broken_part_callback(broken_part_callback_)
    , log_name(table_id_.getNameForLogs())
    , log(&Logger::get(log_name))
    , storage_settings(std::move(storage_settings_))
    , data_parts_by_info(data_parts_indexes.get<TagByInfo>())
    , data_parts_by_state_and_info(data_parts_indexes.get<TagByStateAndInfo>())
    , parts_mover(this)
{
    if (relative_data_path.empty())
        throw Exception("MergeTree storages require data path", ErrorCodes::INCORRECT_FILE_NAME);

    const auto settings = getSettings();
    setProperties(metadata, /*only_check*/ false, attach);

    /// NOTE: using the same columns list as is read when performing actual merges.
    merging_params.check(getColumns().getAllPhysical());

    if (metadata.sample_by_ast != nullptr)
    {
        StorageMetadataKeyField candidate_sampling_key = StorageMetadataKeyField::getKeyFromAST(metadata.sample_by_ast, getColumns(), global_context);

        const auto & pk_sample_block = getPrimaryKey().sample_block;
        if (!pk_sample_block.has(candidate_sampling_key.column_names[0]) && !attach
            && !settings->compatibility_allow_sampling_expression_not_in_primary_key) /// This is for backward compatibility.
            throw Exception("Sampling expression must be present in the primary key", ErrorCodes::BAD_ARGUMENTS);

        setSamplingKey(candidate_sampling_key);
    }

    MergeTreeDataFormatVersion min_format_version(0);
    if (!date_column_name.empty())
    {
        try
        {
            auto partition_by_ast = makeASTFunction("toYYYYMM", std::make_shared<ASTIdentifier>(date_column_name));
            initPartitionKey(partition_by_ast);

            if (minmax_idx_date_column_pos == -1)
                throw Exception("Could not find Date column", ErrorCodes::BAD_TYPE_OF_FIELD);
        }
        catch (Exception & e)
        {
            /// Better error message.
            e.addMessage("(while initializing MergeTree partition key from date column " + backQuote(date_column_name) + ")");
            throw;
        }
    }
    else
    {
        is_custom_partitioned = true;
        initPartitionKey(metadata.partition_by_ast);
        min_format_version = MERGE_TREE_DATA_MIN_FORMAT_VERSION_WITH_CUSTOM_PARTITIONING;
    }

    setTTLExpressions(metadata.columns, metadata.ttl_for_table_ast);

    /// format_file always contained on any data path
    PathWithDisk version_file;
    /// Creating directories, if not exist.
    for (const auto & [path, disk] : getRelativeDataPathsWithDisks())
    {
        disk->createDirectories(path);
        disk->createDirectories(path + "detached");
        auto current_version_file_path = path + "format_version.txt";
        if (disk->exists(current_version_file_path))
        {
            if (!version_file.first.empty())
            {
                LOG_ERROR(log, "Duplication of version file {} and {}", fullPath(version_file.second, version_file.first), current_version_file_path);
                throw Exception("Multiple format_version.txt file", ErrorCodes::CORRUPTED_DATA);
            }
            version_file = {current_version_file_path, disk};
        }
    }

    /// If not choose any
    if (version_file.first.empty())
        version_file = {relative_data_path + "format_version.txt", getStoragePolicy()->getAnyDisk()};

    bool version_file_exists = version_file.second->exists(version_file.first);

    // When data path or file not exists, ignore the format_version check
    if (!attach || !version_file_exists)
    {
        format_version = min_format_version;
        auto buf = version_file.second->writeFile(version_file.first);
        writeIntText(format_version.toUnderType(), *buf);
    }
    else
    {
        auto buf = version_file.second->readFile(version_file.first);
        UInt32 read_format_version;
        readIntText(read_format_version, *buf);
        format_version = read_format_version;
        if (!buf->eof())
            throw Exception("Bad version file: " + fullPath(version_file.second, version_file.first), ErrorCodes::CORRUPTED_DATA);
    }

    if (format_version < min_format_version)
    {
        if (min_format_version == MERGE_TREE_DATA_MIN_FORMAT_VERSION_WITH_CUSTOM_PARTITIONING.toUnderType())
            throw Exception(
                "MergeTree data format version on disk doesn't support custom partitioning",
                ErrorCodes::METADATA_MISMATCH);
    }

    String reason;
    if (!canUsePolymorphicParts(*settings, &reason) && !reason.empty())
        LOG_WARNING(log, "{} Settings 'min_bytes_for_wide_part' and 'min_bytes_for_wide_part' will be ignored.", reason);
}


StorageInMemoryMetadata MergeTreeData::getInMemoryMetadata() const
{
    StorageInMemoryMetadata metadata(getColumns(), getIndices(), getConstraints());

    if (hasPartitionKey())
        metadata.partition_by_ast = getPartitionKeyAST()->clone();

    if (hasSortingKey())
        metadata.order_by_ast = getSortingKeyAST()->clone();

    if (isPrimaryKeyDefined())
        metadata.primary_key_ast = getPrimaryKeyAST()->clone();

    if (ttl_table_ast)
        metadata.ttl_for_table_ast = ttl_table_ast->clone();

    if (hasSamplingKey())
        metadata.sample_by_ast = getSamplingKeyAST()->clone();

    if (settings_ast)
        metadata.settings_ast = settings_ast->clone();

    return metadata;
}

StoragePolicyPtr MergeTreeData::getStoragePolicy() const
{
    return global_context.getStoragePolicy(getSettings()->storage_policy);
}

static void checkKeyExpression(const ExpressionActions & expr, const Block & sample_block, const String & key_name)
{
    for (const ExpressionAction & action : expr.getActions())
    {
        if (action.type == ExpressionAction::ARRAY_JOIN)
            throw Exception(key_name + " key cannot contain array joins", ErrorCodes::ILLEGAL_COLUMN);

        if (action.type == ExpressionAction::APPLY_FUNCTION)
        {
            IFunctionBase & func = *action.function_base;
            if (!func.isDeterministic())
                throw Exception(key_name + " key cannot contain non-deterministic functions, "
                    "but contains function " + func.getName(),
                    ErrorCodes::BAD_ARGUMENTS);
        }
    }

    for (const ColumnWithTypeAndName & element : sample_block)
    {
        const ColumnPtr & column = element.column;
        if (column && (isColumnConst(*column) || column->isDummy()))
            throw Exception{key_name + " key cannot contain constants", ErrorCodes::ILLEGAL_COLUMN};

        if (element.type->isNullable())
            throw Exception{key_name + " key cannot contain nullable columns", ErrorCodes::ILLEGAL_COLUMN};
    }
}

void MergeTreeData::setProperties(const StorageInMemoryMetadata & metadata, bool only_check, bool attach)
{
    if (!metadata.order_by_ast)
        throw Exception("ORDER BY cannot be empty", ErrorCodes::BAD_ARGUMENTS);

    ASTPtr new_sorting_key_expr_list = extractKeyExpressionList(metadata.order_by_ast);
    ASTPtr new_primary_key_expr_list = metadata.primary_key_ast
        ? extractKeyExpressionList(metadata.primary_key_ast) : new_sorting_key_expr_list->clone();

    if (merging_params.mode == MergeTreeData::MergingParams::VersionedCollapsing)
        new_sorting_key_expr_list->children.push_back(std::make_shared<ASTIdentifier>(merging_params.version_column));

    size_t primary_key_size = new_primary_key_expr_list->children.size();
    size_t sorting_key_size = new_sorting_key_expr_list->children.size();
    if (primary_key_size > sorting_key_size)
        throw Exception("Primary key must be a prefix of the sorting key, but its length: "
            + toString(primary_key_size) + " is greater than the sorting key length: " + toString(sorting_key_size),
            ErrorCodes::BAD_ARGUMENTS);

    Names new_primary_key_columns;
    Names new_sorting_key_columns;
    NameSet primary_key_columns_set;

    for (size_t i = 0; i < sorting_key_size; ++i)
    {
        String sorting_key_column = new_sorting_key_expr_list->children[i]->getColumnName();
        new_sorting_key_columns.push_back(sorting_key_column);

        if (i < primary_key_size)
        {
            String pk_column = new_primary_key_expr_list->children[i]->getColumnName();
            if (pk_column != sorting_key_column)
                throw Exception("Primary key must be a prefix of the sorting key, but in position "
                    + toString(i) + " its column is " + pk_column + ", not " + sorting_key_column,
                    ErrorCodes::BAD_ARGUMENTS);

            if (!primary_key_columns_set.emplace(pk_column).second)
                throw Exception("Primary key contains duplicate columns", ErrorCodes::BAD_ARGUMENTS);

            new_primary_key_columns.push_back(pk_column);
        }
    }

    auto all_columns = metadata.columns.getAllPhysical();

    /// Order by check AST
    if (hasSortingKey() && only_check)
    {
        /// This is ALTER, not CREATE/ATTACH TABLE. Let us check that all new columns used in the sorting key
        /// expression have just been added (so that the sorting order is guaranteed to be valid with the new key).

        ASTPtr added_key_column_expr_list = std::make_shared<ASTExpressionList>();
        const auto & old_sorting_key_columns = getSortingKeyColumns();
        for (size_t new_i = 0, old_i = 0; new_i < sorting_key_size; ++new_i)
        {
            if (old_i < old_sorting_key_columns.size())
            {
                if (new_sorting_key_columns[new_i] != old_sorting_key_columns[old_i])
                    added_key_column_expr_list->children.push_back(new_sorting_key_expr_list->children[new_i]);
                else
                    ++old_i;
            }
            else
                added_key_column_expr_list->children.push_back(new_sorting_key_expr_list->children[new_i]);
        }

        if (!added_key_column_expr_list->children.empty())
        {
            auto syntax = SyntaxAnalyzer(global_context).analyze(added_key_column_expr_list, all_columns);
            Names used_columns = syntax->requiredSourceColumns();

            NamesAndTypesList deleted_columns;
            NamesAndTypesList added_columns;
            getColumns().getAllPhysical().getDifference(all_columns, deleted_columns, added_columns);

            for (const String & col : used_columns)
            {
                if (!added_columns.contains(col) || deleted_columns.contains(col))
                    throw Exception("Existing column " + col + " is used in the expression that was "
                        "added to the sorting key. You can add expressions that use only the newly added columns",
                        ErrorCodes::BAD_ARGUMENTS);

                if (metadata.columns.getDefaults().count(col))
                    throw Exception("Newly added column " + col + " has a default expression, so adding "
                        "expressions that use it to the sorting key is forbidden",
                        ErrorCodes::BAD_ARGUMENTS);
            }
        }
    }

    auto new_sorting_key_syntax = SyntaxAnalyzer(global_context).analyze(new_sorting_key_expr_list, all_columns);
    auto new_sorting_key_expr = ExpressionAnalyzer(new_sorting_key_expr_list, new_sorting_key_syntax, global_context)
        .getActions(false);
    auto new_sorting_key_sample =
        ExpressionAnalyzer(new_sorting_key_expr_list, new_sorting_key_syntax, global_context)
        .getActions(true)->getSampleBlock();

    checkKeyExpression(*new_sorting_key_expr, new_sorting_key_sample, "Sorting");

    auto new_primary_key_syntax = SyntaxAnalyzer(global_context).analyze(new_primary_key_expr_list, all_columns);
    auto new_primary_key_expr = ExpressionAnalyzer(new_primary_key_expr_list, new_primary_key_syntax, global_context)
        .getActions(false);

    Block new_primary_key_sample;
    DataTypes new_primary_key_data_types;
    for (size_t i = 0; i < primary_key_size; ++i)
    {
        const auto & elem = new_sorting_key_sample.getByPosition(i);
        new_primary_key_sample.insert(elem);
        new_primary_key_data_types.push_back(elem.type);
    }

    DataTypes new_sorting_key_data_types;
    for (size_t i = 0; i < sorting_key_size; ++i)
    {
        new_sorting_key_data_types.push_back(new_sorting_key_sample.getByPosition(i).type);
    }

    ASTPtr skip_indices_with_primary_key_expr_list = new_primary_key_expr_list->clone();
    ASTPtr skip_indices_with_sorting_key_expr_list = new_sorting_key_expr_list->clone();

    MergeTreeIndices new_indices;

    if (!metadata.indices.indices.empty())
    {
        std::set<String> indices_names;

        for (const auto & index_ast : metadata.indices.indices)
        {
            const auto & index_decl = std::dynamic_pointer_cast<ASTIndexDeclaration>(index_ast);

            new_indices.push_back(
                 MergeTreeIndexFactory::instance().get(
                        all_columns,
                        std::dynamic_pointer_cast<ASTIndexDeclaration>(index_decl),
                        global_context,
                        attach));

            if (indices_names.find(new_indices.back()->name) != indices_names.end())
                throw Exception(
                        "Index with name " + backQuote(new_indices.back()->name) + " already exsists",
                        ErrorCodes::LOGICAL_ERROR);

            ASTPtr expr_list = MergeTreeData::extractKeyExpressionList(index_decl->expr->clone());
            for (const auto & expr : expr_list->children)
            {
                skip_indices_with_primary_key_expr_list->children.push_back(expr->clone());
                skip_indices_with_sorting_key_expr_list->children.push_back(expr->clone());
            }

            indices_names.insert(new_indices.back()->name);
        }
    }
    auto syntax_primary = SyntaxAnalyzer(global_context).analyze(
            skip_indices_with_primary_key_expr_list, all_columns);
    auto new_indices_with_primary_key_expr = ExpressionAnalyzer(
            skip_indices_with_primary_key_expr_list, syntax_primary, global_context).getActions(false);

    auto syntax_sorting = SyntaxAnalyzer(global_context).analyze(
            skip_indices_with_sorting_key_expr_list, all_columns);
    auto new_indices_with_sorting_key_expr = ExpressionAnalyzer(
            skip_indices_with_sorting_key_expr_list, syntax_sorting, global_context).getActions(false);

    if (!only_check)
    {
        setColumns(std::move(metadata.columns));

        StorageMetadataKeyField new_sorting_key;
        new_sorting_key.definition_ast = metadata.order_by_ast;
        new_sorting_key.column_names = std::move(new_sorting_key_columns);
        new_sorting_key.expression_list_ast = std::move(new_sorting_key_expr_list);
        new_sorting_key.expression = std::move(new_sorting_key_expr);
        new_sorting_key.sample_block = std::move(new_sorting_key_sample);
        new_sorting_key.data_types = std::move(new_sorting_key_data_types);
        setSortingKey(new_sorting_key);

        StorageMetadataKeyField new_primary_key;
        new_primary_key.definition_ast = metadata.primary_key_ast;
        new_primary_key.column_names = std::move(new_primary_key_columns);
        new_primary_key.expression_list_ast = std::move(new_primary_key_expr_list);
        new_primary_key.expression = std::move(new_primary_key_expr);
        new_primary_key.sample_block = std::move(new_primary_key_sample);
        new_primary_key.data_types = std::move(new_primary_key_data_types);
        setPrimaryKey(new_primary_key);

        setIndices(metadata.indices);
        skip_indices = std::move(new_indices);

        setConstraints(metadata.constraints);

        primary_key_and_skip_indices_expr = new_indices_with_primary_key_expr;
        sorting_key_and_skip_indices_expr = new_indices_with_sorting_key_expr;
    }
}


ASTPtr MergeTreeData::extractKeyExpressionList(const ASTPtr & node)
{
    if (!node)
        return std::make_shared<ASTExpressionList>();

    const auto * expr_func = node->as<ASTFunction>();

    if (expr_func && expr_func->name == "tuple")
    {
        /// Primary key is specified in tuple, extract its arguments.
        return expr_func->arguments->clone();
    }
    else
    {
        /// Primary key consists of one column.
        auto res = std::make_shared<ASTExpressionList>();
        res->children.push_back(node);
        return res;
    }
}


void MergeTreeData::initPartitionKey(ASTPtr partition_by_ast)
{
    StorageMetadataKeyField new_partition_key = StorageMetadataKeyField::getKeyFromAST(partition_by_ast, getColumns(), global_context);

    if (new_partition_key.expression_list_ast->children.empty())
        return;

    checkKeyExpression(*new_partition_key.expression, new_partition_key.sample_block, "Partition");

    /// Add all columns used in the partition key to the min-max index.
    const NamesAndTypesList & minmax_idx_columns_with_types = new_partition_key.expression->getRequiredColumnsWithTypes();
    minmax_idx_expr = std::make_shared<ExpressionActions>(minmax_idx_columns_with_types, global_context);
    for (const NameAndTypePair & column : minmax_idx_columns_with_types)
    {
        minmax_idx_columns.emplace_back(column.name);
        minmax_idx_column_types.emplace_back(column.type);
    }

    /// Try to find the date column in columns used by the partition key (a common case).
    bool encountered_date_column = false;
    for (size_t i = 0; i < minmax_idx_column_types.size(); ++i)
    {
        if (typeid_cast<const DataTypeDate *>(minmax_idx_column_types[i].get()))
        {
            if (!encountered_date_column)
            {
                minmax_idx_date_column_pos = i;
                encountered_date_column = true;
            }
            else
            {
                /// There is more than one Date column in partition key and we don't know which one to choose.
                minmax_idx_date_column_pos = -1;
            }
        }
    }
    if (!encountered_date_column)
    {
        for (size_t i = 0; i < minmax_idx_column_types.size(); ++i)
        {
            if (typeid_cast<const DataTypeDateTime *>(minmax_idx_column_types[i].get()))
            {
                if (!encountered_date_column)
                {
                    minmax_idx_time_column_pos = i;
                    encountered_date_column = true;
                }
                else
                {
                    /// There is more than one DateTime column in partition key and we don't know which one to choose.
                   minmax_idx_time_column_pos = -1;
                }
            }
        }
    }
    setPartitionKey(new_partition_key);
}



void MergeTreeData::setTTLExpressions(const ColumnsDescription & new_columns,
        const ASTPtr & new_ttl_table_ast, bool only_check)
{

    auto new_column_ttl_asts = new_columns.getColumnTTLs();

    StorageMetadataTTLColumnEntries new_column_ttl_by_name = getColumnTTLs();

    if (!new_column_ttl_asts.empty())
    {
        NameSet columns_ttl_forbidden;

        if (hasPartitionKey())
            for (const auto & col : getColumnsRequiredForPartitionKey())
                columns_ttl_forbidden.insert(col);

        if (hasSortingKey())
            for (const auto & col : getColumnsRequiredForSortingKey())
                columns_ttl_forbidden.insert(col);

        for (const auto & [name, ast] : new_column_ttl_asts)
        {
            if (columns_ttl_forbidden.count(name))
                throw Exception("Trying to set TTL for key column " + name, ErrorCodes::ILLEGAL_COLUMN);
            else
            {
                auto new_ttl_entry = StorageMetadataTTLField::getTTLFromAST(ast, new_columns, global_context);
                new_column_ttl_by_name[name] = new_ttl_entry;
            }
        }
        if (!only_check)
            setColumnTTLs(new_column_ttl_by_name);
    }

    if (new_ttl_table_ast)
    {
        StorageMetadataTTLFields update_move_ttl_entries;
        StorageMetadataTTLField update_rows_ttl_entry;

        bool seen_delete_ttl = false;
        for (const auto & ttl_element_ptr : new_ttl_table_ast->children)
        {
            const auto * ttl_element = ttl_element_ptr->as<ASTTTLElement>();
            if (!ttl_element)
                throw Exception("Unexpected AST element in TTL expression", ErrorCodes::UNEXPECTED_AST_STRUCTURE);

            if (ttl_element->destination_type == DataDestinationType::DELETE)
            {
                if (seen_delete_ttl)
                {
                    throw Exception("More than one DELETE TTL expression is not allowed", ErrorCodes::BAD_TTL_EXPRESSION);
                }

                auto new_rows_ttl_entry = StorageMetadataTTLField::getTTLFromAST(ttl_element_ptr, new_columns, global_context);
                update_rows_ttl_entry = new_rows_ttl_entry;

                seen_delete_ttl = true;
            }
            else
            {
                auto new_ttl_entry = StorageMetadataTTLField::getTTLFromAST(ttl_element_ptr, new_columns, global_context);

                if (!getDestinationForTTL(new_ttl_entry))
                {
                    String message;
                    if (new_ttl_entry.destination_type == DataDestinationType::DISK)
                        message = "No such disk " + backQuote(new_ttl_entry.destination_name) + " for given storage policy.";
                    else
                        message = "No such volume " + backQuote(new_ttl_entry.destination_name) + " for given storage policy.";
                    throw Exception(message, ErrorCodes::BAD_TTL_EXPRESSION);
                }

                update_move_ttl_entries.emplace_back(std::move(new_ttl_entry));
            }
        }

        if (!only_check)
        {
            StorageMetadataTableTTL new_table_ttl
            {
                .definition_ast = new_ttl_table_ast,
                .rows_ttl = update_rows_ttl_entry,
                .move_ttl = update_move_ttl_entries,
            };

            auto move_ttl_entries_lock = std::lock_guard<std::mutex>(move_ttl_entries_mutex);
            setTableTTLs(new_table_ttl);
        }
    }
}


void MergeTreeData::checkStoragePolicy(const StoragePolicyPtr & new_storage_policy) const
{
    const auto old_storage_policy = getStoragePolicy();
    old_storage_policy->checkCompatibleWith(new_storage_policy);
}


void MergeTreeData::MergingParams::check(const NamesAndTypesList & columns) const
{
    if (!sign_column.empty() && mode != MergingParams::Collapsing && mode != MergingParams::VersionedCollapsing)
        throw Exception("Sign column for MergeTree cannot be specified in modes except Collapsing or VersionedCollapsing.",
                        ErrorCodes::LOGICAL_ERROR);

    if (!version_column.empty() && mode != MergingParams::Replacing && mode != MergingParams::VersionedCollapsing)
        throw Exception("Version column for MergeTree cannot be specified in modes except Replacing or VersionedCollapsing.",
                        ErrorCodes::LOGICAL_ERROR);

    if (!columns_to_sum.empty() && mode != MergingParams::Summing)
        throw Exception("List of columns to sum for MergeTree cannot be specified in all modes except Summing.",
                        ErrorCodes::LOGICAL_ERROR);

    /// Check that if the sign column is needed, it exists and is of type Int8.
    auto check_sign_column = [this, & columns](bool is_optional, const std::string & storage)
    {
        if (sign_column.empty())
        {
            if (is_optional)
                return;

            throw Exception("Logical error: Sign column for storage " + storage + " is empty", ErrorCodes::LOGICAL_ERROR);
        }

        bool miss_column = true;
        for (const auto & column : columns)
        {
            if (column.name == sign_column)
            {
                if (!typeid_cast<const DataTypeInt8 *>(column.type.get()))
                    throw Exception("Sign column (" + sign_column + ") for storage " + storage + " must have type Int8."
                            " Provided column of type " + column.type->getName() + ".", ErrorCodes::BAD_TYPE_OF_FIELD);
                miss_column = false;
                break;
            }
        }
        if (miss_column)
            throw Exception("Sign column " + sign_column + " does not exist in table declaration.", ErrorCodes::NO_SUCH_COLUMN_IN_TABLE);
    };

    /// that if the version_column column is needed, it exists and is of unsigned integer type.
    auto check_version_column = [this, & columns](bool is_optional, const std::string & storage)
    {
        if (version_column.empty())
        {
            if (is_optional)
                return;

            throw Exception("Logical error: Version column for storage " + storage + " is empty", ErrorCodes::LOGICAL_ERROR);
        }

        bool miss_column = true;
        for (const auto & column : columns)
        {
            if (column.name == version_column)
            {
                if (!column.type->canBeUsedAsVersion())
                    throw Exception("The column " + version_column +
                        " cannot be used as a version column for storage " + storage +
                        " because it is of type " + column.type->getName() +
                        " (must be of an integer type or of type Date or DateTime)", ErrorCodes::BAD_TYPE_OF_FIELD);
                miss_column = false;
                break;
            }
        }
        if (miss_column)
            throw Exception("Version column " + version_column + " does not exist in table declaration.", ErrorCodes::NO_SUCH_COLUMN_IN_TABLE);
    };

    if (mode == MergingParams::Collapsing)
        check_sign_column(false, "CollapsingMergeTree");

    if (mode == MergingParams::Summing)
    {
        /// If columns_to_sum are set, then check that such columns exist.
        for (const auto & column_to_sum : columns_to_sum)
        {
            auto check_column_to_sum_exists = [& column_to_sum](const NameAndTypePair & name_and_type)
            {
                return column_to_sum == Nested::extractTableName(name_and_type.name);
            };
            if (columns.end() == std::find_if(columns.begin(), columns.end(), check_column_to_sum_exists))
                throw Exception(
                        "Column " + column_to_sum + " listed in columns to sum does not exist in table declaration.", ErrorCodes::NO_SUCH_COLUMN_IN_TABLE);
        }
    }

    if (mode == MergingParams::Replacing)
        check_version_column(true, "ReplacingMergeTree");

    if (mode == MergingParams::VersionedCollapsing)
    {
        check_sign_column(false, "VersionedCollapsingMergeTree");
        check_version_column(false, "VersionedCollapsingMergeTree");
    }

    /// TODO Checks for Graphite mode.
}


String MergeTreeData::MergingParams::getModeName() const
{
    switch (mode)
    {
        case Ordinary:      return "";
        case Collapsing:    return "Collapsing";
        case Summing:       return "Summing";
        case Aggregating:   return "Aggregating";
        case Replacing:     return "Replacing";
        case Graphite:      return "Graphite";
        case VersionedCollapsing: return "VersionedCollapsing";
    }

    __builtin_unreachable();
}


Int64 MergeTreeData::getMaxBlockNumber() const
{
    auto lock = lockParts();

    Int64 max_block_num = 0;
    for (const DataPartPtr & part : data_parts_by_info)
        max_block_num = std::max({max_block_num, part->info.max_block, part->info.mutation});

    return max_block_num;
}


void MergeTreeData::loadDataParts(bool skip_sanity_checks)
{
    LOG_DEBUG(log, "Loading data parts");

    const auto settings = getSettings();
    std::vector<std::pair<String, DiskPtr>> part_names_with_disks;
    Strings part_file_names;

    auto disks = getStoragePolicy()->getDisks();

    /// Only check if user did touch storage configuration for this table.
    if (!getStoragePolicy()->isDefaultPolicy() && !skip_sanity_checks)
    {
        /// Check extra parts at different disks, in order to not allow to miss data parts at undefined disks.
        std::unordered_set<String> defined_disk_names;
        for (const auto & disk_ptr : disks)
            defined_disk_names.insert(disk_ptr->getName());

        for (const auto & [disk_name, disk] : global_context.getDisksMap())
        {
            if (defined_disk_names.count(disk_name) == 0 && disk->exists(relative_data_path))
            {
                for (const auto it = disk->iterateDirectory(relative_data_path); it->isValid(); it->next())
                {
                    MergeTreePartInfo part_info;
                    if (MergeTreePartInfo::tryParsePartName(it->name(), &part_info, format_version))
                        throw Exception("Part " + backQuote(it->name()) + " was found on disk " + backQuote(disk_name) + " which is not defined in the storage policy", ErrorCodes::UNKNOWN_DISK);
                }
            }
        }
    }

    /// Reversed order to load part from low priority disks firstly.
    /// Used for keep part on low priority disk if duplication found
    for (auto disk_it = disks.rbegin(); disk_it != disks.rend(); ++disk_it)
    {
        auto disk_ptr = *disk_it;
        for (auto it = disk_ptr->iterateDirectory(relative_data_path); it->isValid(); it->next())
        {
            /// Skip temporary directories.
            if (startsWith(it->name(), "tmp"))
                continue;

            part_names_with_disks.emplace_back(it->name(), disk_ptr);
        }
    }

    auto part_lock = lockParts();
    data_parts_indexes.clear();

    if (part_names_with_disks.empty())
    {
        LOG_DEBUG(log, "There is no data parts");
        return;
    }

    /// Parallel loading of data parts.
    size_t num_threads = std::min(size_t(settings->max_part_loading_threads), part_names_with_disks.size());

    std::mutex mutex;

    DataPartsVector broken_parts_to_remove;
    DataPartsVector broken_parts_to_detach;
    size_t suspicious_broken_parts = 0;

    std::atomic<bool> has_adaptive_parts = false;
    std::atomic<bool> has_non_adaptive_parts = false;

    ThreadPool pool(num_threads);

    for (size_t i = 0; i < part_names_with_disks.size(); ++i)
    {
        pool.scheduleOrThrowOnError([&, i]
        {
            const auto & part_name = part_names_with_disks[i].first;
            const auto part_disk_ptr = part_names_with_disks[i].second;

            MergeTreePartInfo part_info;
            if (!MergeTreePartInfo::tryParsePartName(part_name, &part_info, format_version))
                return;

            auto single_disk_volume = std::make_shared<SingleDiskVolume>("volume_" + part_name, part_disk_ptr);
            auto part = createPart(part_name, part_info, single_disk_volume, part_name);
            bool broken = false;

            String part_path = relative_data_path + "/" + part_name;
            String marker_path = part_path + "/" + DELETE_ON_DESTROY_MARKER_PATH;
            if (part_disk_ptr->exists(marker_path))
            {
                LOG_WARNING(log, "Detaching stale part {}{}, which should have been deleted after a move. That can only happen after unclean restart of ClickHouse after move of a part having an operation blocking that stale copy of part.", getFullPathOnDisk(part_disk_ptr), part_name);
                std::lock_guard loading_lock(mutex);
                broken_parts_to_detach.push_back(part);
                ++suspicious_broken_parts;
                return;
            }

            try
            {
                part->loadColumnsChecksumsIndexes(require_part_metadata, true);
            }
            catch (const Exception & e)
            {
                /// Don't count the part as broken if there is not enough memory to load it.
                /// In fact, there can be many similar situations.
                /// But it is OK, because there is a safety guard against deleting too many parts.
                if (isNotEnoughMemoryErrorCode(e.code()))
                    throw;

                broken = true;
                tryLogCurrentException(__PRETTY_FUNCTION__);
            }
            catch (...)
            {
                broken = true;
                tryLogCurrentException(__PRETTY_FUNCTION__);
            }

            /// Ignore and possibly delete broken parts that can appear as a result of hard server restart.
            if (broken)
            {
                if (part->info.level == 0)
                {
                    /// It is impossible to restore level 0 parts.
                    LOG_ERROR(log, "Considering to remove broken part {}{} because it's impossible to repair.", getFullPathOnDisk(part_disk_ptr), part_name);
                    std::lock_guard loading_lock(mutex);
                    broken_parts_to_remove.push_back(part);
                }
                else
                {
                    /// Count the number of parts covered by the broken part. If it is at least two, assume that
                    /// the broken part was created as a result of merging them and we won't lose data if we
                    /// delete it.
                    size_t contained_parts = 0;

                    LOG_ERROR(log, "Part {}{} is broken. Looking for parts to replace it.", getFullPathOnDisk(part_disk_ptr), part_name);

                    for (const auto & [contained_name, contained_disk_ptr] : part_names_with_disks)
                    {
                        if (contained_name == part_name)
                            continue;

                        MergeTreePartInfo contained_part_info;
                        if (!MergeTreePartInfo::tryParsePartName(contained_name, &contained_part_info, format_version))
                            continue;

                        if (part->info.contains(contained_part_info))
                        {
                            LOG_ERROR(log, "Found part {}{}", getFullPathOnDisk(contained_disk_ptr), contained_name);
                            ++contained_parts;
                        }
                    }

                    if (contained_parts >= 2)
                    {
                        LOG_ERROR(log, "Considering to remove broken part {}{} because it covers at least 2 other parts", getFullPathOnDisk(part_disk_ptr), part_name);
                        std::lock_guard loading_lock(mutex);
                        broken_parts_to_remove.push_back(part);
                    }
                    else
                    {
                        LOG_ERROR(log, "Detaching broken part {}{} because it covers less than 2 parts. You need to resolve this manually", getFullPathOnDisk(part_disk_ptr), part_name);
                        std::lock_guard loading_lock(mutex);
                        broken_parts_to_detach.push_back(part);
                        ++suspicious_broken_parts;
                    }
                }

                return;
            }
            if (!part->index_granularity_info.is_adaptive)
                has_non_adaptive_parts.store(true, std::memory_order_relaxed);
            else
                has_adaptive_parts.store(true, std::memory_order_relaxed);

            part->modification_time = part_disk_ptr->getLastModified(relative_data_path + part_name).epochTime();
            /// Assume that all parts are Committed, covered parts will be detected and marked as Outdated later
            part->state = DataPartState::Committed;

            std::lock_guard loading_lock(mutex);
            if (!data_parts_indexes.insert(part).second)
                throw Exception("Part " + part->name + " already exists", ErrorCodes::DUPLICATE_DATA_PART);
        });
    }

    pool.wait();

    if (has_non_adaptive_parts && has_adaptive_parts && !settings->enable_mixed_granularity_parts)
        throw Exception("Table contains parts with adaptive and non adaptive marks, but `setting enable_mixed_granularity_parts` is disabled", ErrorCodes::LOGICAL_ERROR);

    has_non_adaptive_index_granularity_parts = has_non_adaptive_parts;

    if (suspicious_broken_parts > settings->max_suspicious_broken_parts && !skip_sanity_checks)
        throw Exception("Suspiciously many (" + toString(suspicious_broken_parts) + ") broken parts to remove.",
            ErrorCodes::TOO_MANY_UNEXPECTED_DATA_PARTS);

    for (auto & part : broken_parts_to_remove)
        part->remove();
    for (auto & part : broken_parts_to_detach)
        part->renameToDetached("");

    /// Delete from the set of current parts those parts that are covered by another part (those parts that
    /// were merged), but that for some reason are still not deleted from the filesystem.
    /// Deletion of files will be performed later in the clearOldParts() method.

    if (data_parts_indexes.size() >= 2)
    {
        /// Now all parts are committed, so data_parts_by_state_and_info == committed_parts_range
        auto prev_jt = data_parts_by_state_and_info.begin();
        auto curr_jt = std::next(prev_jt);

        auto deactivate_part = [&] (DataPartIteratorByStateAndInfo it)
        {
            (*it)->remove_time.store((*it)->modification_time, std::memory_order_relaxed);
            modifyPartState(it, DataPartState::Outdated);
        };

        (*prev_jt)->assertState({DataPartState::Committed});

        while (curr_jt != data_parts_by_state_and_info.end() && (*curr_jt)->state == DataPartState::Committed)
        {
            /// Don't consider data parts belonging to different partitions.
            if ((*curr_jt)->info.partition_id != (*prev_jt)->info.partition_id)
            {
                ++prev_jt;
                ++curr_jt;
                continue;
            }

            if ((*curr_jt)->contains(**prev_jt))
            {
                deactivate_part(prev_jt);
                prev_jt = curr_jt;
                ++curr_jt;
            }
            else if ((*prev_jt)->contains(**curr_jt))
            {
                auto next = std::next(curr_jt);
                deactivate_part(curr_jt);
                curr_jt = next;
            }
            else
            {
                ++prev_jt;
                ++curr_jt;
            }
        }
    }

    calculateColumnSizesImpl();

    LOG_DEBUG(log, "Loaded data parts ({} items)", data_parts_indexes.size());
}


/// Is the part directory old.
/// True if its modification time and the modification time of all files inside it is less then threshold.
/// (Only files on the first level of nesting are considered).
static bool isOldPartDirectory(const DiskPtr & disk, const String & directory_path, time_t threshold)
{
    if (disk->getLastModified(directory_path).epochTime() >= threshold)
        return false;

    for (auto it = disk->iterateDirectory(directory_path); it->isValid(); it->next())
        if (disk->getLastModified(it->path()).epochTime() >= threshold)
            return false;

    return true;
}


void MergeTreeData::clearOldTemporaryDirectories(ssize_t custom_directories_lifetime_seconds)
{
    /// If the method is already called from another thread, then we don't need to do anything.
    std::unique_lock lock(clear_old_temporary_directories_mutex, std::defer_lock);
    if (!lock.try_lock())
        return;

    const auto settings = getSettings();
    time_t current_time = time(nullptr);
    ssize_t deadline = (custom_directories_lifetime_seconds >= 0)
        ? current_time - custom_directories_lifetime_seconds
        : current_time - settings->temporary_directories_lifetime.totalSeconds();

    /// Delete temporary directories older than a day.
    for (const auto & [path, disk] : getRelativeDataPathsWithDisks())
    {
        for (auto it = disk->iterateDirectory(path); it->isValid(); it->next())
        {
            if (startsWith(it->name(), "tmp_"))
            {
                try
                {
                    if (disk->isDirectory(it->path()) && isOldPartDirectory(disk, it->path(), deadline))
                    {
                        LOG_WARNING(log, "Removing temporary directory {}", fullPath(disk, it->path()));
                        disk->removeRecursive(it->path());
                    }
                }
                catch (const Poco::FileNotFoundException &)
                {
                    /// If the file is already deleted, do nothing.
                }
            }
        }
    }
}


MergeTreeData::DataPartsVector MergeTreeData::grabOldParts(bool force)
{
    DataPartsVector res;

    /// If the method is already called from another thread, then we don't need to do anything.
    std::unique_lock lock(grab_old_parts_mutex, std::defer_lock);
    if (!lock.try_lock())
        return res;

    time_t now = time(nullptr);
    std::vector<DataPartIteratorByStateAndInfo> parts_to_delete;

    {
        auto parts_lock = lockParts();

        auto outdated_parts_range = getDataPartsStateRange(DataPartState::Outdated);
        for (auto it = outdated_parts_range.begin(); it != outdated_parts_range.end(); ++it)
        {
            const DataPartPtr & part = *it;

            auto part_remove_time = part->remove_time.load(std::memory_order_relaxed);

            if (part.unique() && /// Grab only parts that are not used by anyone (SELECTs for example).
                ((part_remove_time < now &&
                now - part_remove_time > getSettings()->old_parts_lifetime.totalSeconds()) || force))
            {
                parts_to_delete.emplace_back(it);
            }
        }

        res.reserve(parts_to_delete.size());
        for (const auto & it_to_delete : parts_to_delete)
        {
            res.emplace_back(*it_to_delete);
            modifyPartState(it_to_delete, DataPartState::Deleting);
        }
    }

    if (!res.empty())
        LOG_TRACE(log, "Found {} old parts to remove.", res.size());

    return res;
}


void MergeTreeData::rollbackDeletingParts(const MergeTreeData::DataPartsVector & parts)
{
    auto lock = lockParts();
    for (const auto & part : parts)
    {
        /// We should modify it under data_parts_mutex
        part->assertState({DataPartState::Deleting});
        modifyPartState(part, DataPartState::Outdated);
    }
}

void MergeTreeData::removePartsFinally(const MergeTreeData::DataPartsVector & parts)
{
    {
        auto lock = lockParts();

        /// TODO: use data_parts iterators instead of pointers
        for (const auto & part : parts)
        {
            auto it = data_parts_by_info.find(part->info);
            if (it == data_parts_by_info.end())
                throw Exception("Deleting data part " + part->name + " doesn't exist", ErrorCodes::LOGICAL_ERROR);

            (*it)->assertState({DataPartState::Deleting});

            data_parts_indexes.erase(it);
        }
    }

    /// Data parts is still alive (since DataPartsVector holds shared_ptrs) and contain useful metainformation for logging
    /// NOTE: There is no need to log parts deletion somewhere else, all deleting parts pass through this function and pass away

    auto table_id = getStorageID();
    if (auto part_log = global_context.getPartLog(table_id.database_name))
    {
        PartLogElement part_log_elem;

        part_log_elem.event_type = PartLogElement::REMOVE_PART;
        part_log_elem.event_time = time(nullptr);
        part_log_elem.duration_ms = 0;

        part_log_elem.database_name = table_id.database_name;
        part_log_elem.table_name = table_id.table_name;

        for (const auto & part : parts)
        {
            part_log_elem.partition_id = part->info.partition_id;
            part_log_elem.part_name = part->name;
            part_log_elem.bytes_compressed_on_disk = part->getBytesOnDisk();
            part_log_elem.rows = part->rows_count;

            part_log->add(part_log_elem);
        }
    }
}

void MergeTreeData::clearOldPartsFromFilesystem(bool force)
{
    DataPartsVector parts_to_remove = grabOldParts(force);
    clearPartsFromFilesystem(parts_to_remove);
    removePartsFinally(parts_to_remove);
}

void MergeTreeData::clearPartsFromFilesystem(const DataPartsVector & parts_to_remove)
{
    const auto settings = getSettings();
    if (parts_to_remove.size() > 1 && settings->max_part_removal_threads > 1 && parts_to_remove.size() > settings->concurrent_part_removal_threshold)
    {
        /// Parallel parts removal.

        size_t num_threads = std::min(size_t(settings->max_part_removal_threads), parts_to_remove.size());
        ThreadPool pool(num_threads);

        /// NOTE: Under heavy system load you may get "Cannot schedule a task" from ThreadPool.
        for (const DataPartPtr & part : parts_to_remove)
        {
            pool.scheduleOrThrowOnError([&]
            {
                LOG_DEBUG(log, "Removing part from filesystem {}", part->name);
                part->remove();
            });
        }

        pool.wait();
    }
    else
    {
        for (const DataPartPtr & part : parts_to_remove)
        {
            LOG_DEBUG(log, "Removing part from filesystem {}", part->name);
            part->remove();
        }
    }
}

void MergeTreeData::rename(const String & new_table_path, const StorageID & new_table_id)
{
    auto disks = getStoragePolicy()->getDisks();

    for (const auto & disk : disks)
    {
        if (disk->exists(new_table_path))
            throw Exception{"Target path already exists: " + fullPath(disk, new_table_path), ErrorCodes::DIRECTORY_ALREADY_EXISTS};
    }

    for (const auto & disk : disks)
    {
        auto new_table_path_parent = parentPath(new_table_path);
        disk->createDirectories(new_table_path_parent);
        disk->moveDirectory(relative_data_path, new_table_path);
    }

    global_context.dropCaches();

    relative_data_path = new_table_path;
    renameInMemory(new_table_id);
}

void MergeTreeData::dropAllData()
{
    LOG_TRACE(log, "dropAllData: waiting for locks.");

    auto lock = lockParts();

    LOG_TRACE(log, "dropAllData: removing data from memory.");

    DataPartsVector all_parts(data_parts_by_info.begin(), data_parts_by_info.end());

    data_parts_indexes.clear();
    column_sizes.clear();

    global_context.dropCaches();

    LOG_TRACE(log, "dropAllData: removing data from filesystem.");

    /// Removing of each data part before recursive removal of directory is to speed-up removal, because there will be less number of syscalls.
    clearPartsFromFilesystem(all_parts);

    for (const auto & [path, disk] : getRelativeDataPathsWithDisks())
        disk->removeRecursive(path);

    LOG_TRACE(log, "dropAllData: done.");
}

namespace
{

/// If true, then in order to ALTER the type of the column from the type from to the type to
/// we don't need to rewrite the data, we only need to update metadata and columns.txt in part directories.
/// The function works for Arrays and Nullables of the same structure.
bool isMetadataOnlyConversion(const IDataType * from, const IDataType * to)
{
    if (from->getName() == to->getName())
        return true;

    static const std::unordered_multimap<std::type_index, const std::type_info &> ALLOWED_CONVERSIONS =
        {
            { typeid(DataTypeEnum8),    typeid(DataTypeEnum8)    },
            { typeid(DataTypeEnum8),    typeid(DataTypeInt8)     },
            { typeid(DataTypeEnum16),   typeid(DataTypeEnum16)   },
            { typeid(DataTypeEnum16),   typeid(DataTypeInt16)    },
            { typeid(DataTypeDateTime), typeid(DataTypeUInt32)   },
            { typeid(DataTypeUInt32),   typeid(DataTypeDateTime) },
            { typeid(DataTypeDate),     typeid(DataTypeUInt16)   },
            { typeid(DataTypeUInt16),   typeid(DataTypeDate)     },
        };

    while (true)
    {
        auto it_range = ALLOWED_CONVERSIONS.equal_range(typeid(*from));
        for (auto it = it_range.first; it != it_range.second; ++it)
        {
            if (it->second == typeid(*to))
                return true;
        }

        const auto * arr_from = typeid_cast<const DataTypeArray *>(from);
        const auto * arr_to = typeid_cast<const DataTypeArray *>(to);
        if (arr_from && arr_to)
        {
            from = arr_from->getNestedType().get();
            to = arr_to->getNestedType().get();
            continue;
        }

        const auto * nullable_from = typeid_cast<const DataTypeNullable *>(from);
        const auto * nullable_to = typeid_cast<const DataTypeNullable *>(to);
        if (nullable_from && nullable_to)
        {
            from = nullable_from->getNestedType().get();
            to = nullable_to->getNestedType().get();
            continue;
        }

        return false;
    }
}

}

void MergeTreeData::checkAlterIsPossible(const AlterCommands & commands, const Settings & settings)
{
    /// Check that needed transformations can be applied to the list of columns without considering type conversions.
    StorageInMemoryMetadata metadata = getInMemoryMetadata();
    commands.apply(metadata);
    if (getIndices().empty() && !metadata.indices.empty() &&
            !settings.allow_experimental_data_skipping_indices)
        throw Exception("You must set the setting `allow_experimental_data_skipping_indices` to 1 " \
                        "before using data skipping indices.", ErrorCodes::BAD_ARGUMENTS);

    /// Set of columns that shouldn't be altered.
    NameSet columns_alter_type_forbidden;

    /// Primary key columns can be ALTERed only if they are used in the key as-is
    /// (and not as a part of some expression) and if the ALTER only affects column metadata.
    NameSet columns_alter_type_metadata_only;

    if (hasPartitionKey())
    {
        /// Forbid altering partition key columns because it can change partition ID format.
        /// TODO: in some cases (e.g. adding an Enum value) a partition key column can still be ALTERed.
        /// We should allow it.
        for (const String & col : getColumnsRequiredForPartitionKey())
            columns_alter_type_forbidden.insert(col);
    }

    for (const auto & index : skip_indices)
    {
        for (const String & col : index->expr->getRequiredColumns())
            columns_alter_type_forbidden.insert(col);
    }

    if (hasSortingKey())
    {
        auto sorting_key_expr = getSortingKey().expression;
        for (const ExpressionAction & action : sorting_key_expr->getActions())
        {
            auto action_columns = action.getNeededColumns();
            columns_alter_type_forbidden.insert(action_columns.begin(), action_columns.end());
        }
        for (const String & col : sorting_key_expr->getRequiredColumns())
            columns_alter_type_metadata_only.insert(col);

        /// We don't process sample_by_ast separately because it must be among the primary key columns
        /// and we don't process primary_key_expr separately because it is a prefix of sorting_key_expr.
    }
    if (!merging_params.sign_column.empty())
        columns_alter_type_forbidden.insert(merging_params.sign_column);

    std::map<String, const IDataType *> old_types;
    for (const auto & column : getColumns().getAllPhysical())
        old_types.emplace(column.name, column.type.get());


    for (const AlterCommand & command : commands)
    {
        if (command.type == AlterCommand::MODIFY_ORDER_BY && !is_custom_partitioned)
        {
            throw Exception(
                "ALTER MODIFY ORDER BY is not supported for default-partitioned tables created with the old syntax",
                ErrorCodes::BAD_ARGUMENTS);
        }
        if (command.type == AlterCommand::ADD_INDEX && !is_custom_partitioned)
        {
            throw Exception(
                "ALTER ADD INDEX is not supported for tables with the old syntax",
                ErrorCodes::BAD_ARGUMENTS);
        }
        if (command.type == AlterCommand::RENAME_COLUMN)
        {
            if (columns_alter_type_forbidden.count(command.column_name) || columns_alter_type_metadata_only.count(command.column_name))
            {
                throw Exception(
                    "Trying to ALTER RENAME key " + backQuoteIfNeed(command.column_name) + " column which is a part of key expression",
                    ErrorCodes::ALTER_OF_COLUMN_IS_FORBIDDEN);
            }
        }
        else if (command.isModifyingData(getInMemoryMetadata()))
        {
            if (columns_alter_type_forbidden.count(command.column_name))
                throw Exception("ALTER of key column " + command.column_name + " is forbidden", ErrorCodes::ALTER_OF_COLUMN_IS_FORBIDDEN);

            if (columns_alter_type_metadata_only.count(command.column_name))
            {
                if (command.type == AlterCommand::MODIFY_COLUMN)
                {
                    auto it = old_types.find(command.column_name);
                    if (it == old_types.end() || !isMetadataOnlyConversion(it->second, command.data_type.get()))
                        throw Exception("ALTER of key column " + command.column_name + " must be metadata-only",
                            ErrorCodes::ALTER_OF_COLUMN_IS_FORBIDDEN);
                }
            }
        }
    }

    setProperties(metadata, /* only_check = */ true);

    setTTLExpressions(metadata.columns, metadata.ttl_for_table_ast, /* only_check = */ true);

    if (settings_ast)
    {
        const auto & current_changes = settings_ast->as<const ASTSetQuery &>().changes;
        const auto & new_changes = metadata.settings_ast->as<const ASTSetQuery &>().changes;
        for (const auto & changed_setting : new_changes)
        {
            if (MergeTreeSettings::findIndex(changed_setting.name) == MergeTreeSettings::npos)
                throw Exception{"Storage '" + getName() + "' doesn't have setting '" + changed_setting.name + "'",
                                ErrorCodes::UNKNOWN_SETTING};

            auto comparator = [&changed_setting](const auto & change) { return change.name == changed_setting.name; };

            auto current_setting_it
                = std::find_if(current_changes.begin(), current_changes.end(), comparator);

            if ((current_setting_it == current_changes.end() || *current_setting_it != changed_setting)
                && MergeTreeSettings::isReadonlySetting(changed_setting.name))
            {
                throw Exception{"Setting '" + changed_setting.name + "' is readonly for storage '" + getName() + "'",
                                 ErrorCodes::READONLY_SETTING};
            }

            if (current_setting_it == current_changes.end()
                && MergeTreeSettings::isPartFormatSetting(changed_setting.name))
            {
                MergeTreeSettings copy = *getSettings();
                copy.applyChange(changed_setting);
                String reason;
                if (!canUsePolymorphicParts(copy, &reason) && !reason.empty())
                    throw Exception("Can't change settings. Reason: " + reason, ErrorCodes::NOT_IMPLEMENTED);
            }

            if (changed_setting.name == "storage_policy")
                checkStoragePolicy(global_context.getStoragePolicy(changed_setting.value.safeGet<String>()));
        }
    }
}

MergeTreeDataPartType MergeTreeData::choosePartType(size_t bytes_uncompressed, size_t rows_count) const
{
    if (!canUseAdaptiveGranularity())
        return MergeTreeDataPartType::WIDE;

    const auto settings = getSettings();
    if (bytes_uncompressed < settings->min_bytes_for_wide_part || rows_count < settings->min_rows_for_wide_part)
        return MergeTreeDataPartType::COMPACT;

    return MergeTreeDataPartType::WIDE;
}


MergeTreeData::MutableDataPartPtr MergeTreeData::createPart(const String & name,
    MergeTreeDataPartType type, const MergeTreePartInfo & part_info,
    const VolumePtr & volume, const String & relative_path) const
{
    if (type == MergeTreeDataPartType::COMPACT)
        return std::make_shared<MergeTreeDataPartCompact>(*this, name, part_info, volume, relative_path);
    else if (type == MergeTreeDataPartType::WIDE)
        return std::make_shared<MergeTreeDataPartWide>(*this, name, part_info, volume, relative_path);
    else
        throw Exception("Unknown type in part " + relative_path, ErrorCodes::UNKNOWN_PART_TYPE);
}

static MergeTreeDataPartType getPartTypeFromMarkExtension(const String & mrk_ext)
{
    if (mrk_ext == getNonAdaptiveMrkExtension())
        return MergeTreeDataPartType::WIDE;
    if (mrk_ext == getAdaptiveMrkExtension(MergeTreeDataPartType::WIDE))
        return MergeTreeDataPartType::WIDE;
    if (mrk_ext == getAdaptiveMrkExtension(MergeTreeDataPartType::COMPACT))
        return MergeTreeDataPartType::COMPACT;

    throw Exception("Can't determine part type, because of unknown mark extension " + mrk_ext, ErrorCodes::UNKNOWN_PART_TYPE);
}

MergeTreeData::MutableDataPartPtr MergeTreeData::createPart(
    const String & name, const VolumePtr & volume, const String & relative_path) const
{
    return createPart(name, MergeTreePartInfo::fromPartName(name, format_version), volume, relative_path);
}

MergeTreeData::MutableDataPartPtr MergeTreeData::createPart(
    const String & name, const MergeTreePartInfo & part_info,
    const VolumePtr & volume, const String & relative_path) const
{
    MergeTreeDataPartType type;
    auto full_path = relative_data_path + relative_path + "/";
    auto mrk_ext = MergeTreeIndexGranularityInfo::getMarksExtensionFromFilesystem(volume->getDisk(), full_path);

    if (mrk_ext)
        type = getPartTypeFromMarkExtension(*mrk_ext);
    else
    {
        /// Didn't find any mark file, suppose that part is empty.
        type = choosePartType(0, 0);
    }

    return createPart(name, type, part_info, volume, relative_path);
}

void MergeTreeData::changeSettings(
        const ASTPtr & new_settings,
        TableStructureWriteLockHolder & /* table_lock_holder */)
{
    if (new_settings)
    {
        const auto & new_changes = new_settings->as<const ASTSetQuery &>().changes;

        for (const auto & change : new_changes)
            if (change.name == "storage_policy")
            {
                StoragePolicyPtr new_storage_policy = global_context.getStoragePolicy(change.value.safeGet<String>());
                StoragePolicyPtr old_storage_policy = getStoragePolicy();

                checkStoragePolicy(new_storage_policy);

                std::unordered_set<String> all_diff_disk_names;
                for (const auto & disk : new_storage_policy->getDisks())
                    all_diff_disk_names.insert(disk->getName());
                for (const auto & disk : old_storage_policy->getDisks())
                    all_diff_disk_names.erase(disk->getName());

                for (const String & disk_name : all_diff_disk_names)
                {
                    auto disk = new_storage_policy->getDiskByName(disk_name);
                    if (disk->exists(relative_data_path))
                        throw Exception("New storage policy contain disks which already contain data of a table with the same name", ErrorCodes::LOGICAL_ERROR);
                }

                for (const String & disk_name : all_diff_disk_names)
                {
                    auto disk = new_storage_policy->getDiskByName(disk_name);
                    disk->createDirectories(relative_data_path);
                    disk->createDirectories(relative_data_path + "detached");
                }
                /// FIXME how would that be done while reloading configuration???
            }

        MergeTreeSettings copy = *getSettings();
        copy.applyChanges(new_changes);
        storage_settings.set(std::make_unique<const MergeTreeSettings>(copy));
        settings_ast = new_settings;
    }
}

void MergeTreeData::freezeAll(const String & with_name, const Context & context, TableStructureReadLockHolder &)
{
    freezePartitionsByMatcher([] (const DataPartPtr &){ return true; }, with_name, context);
}

void MergeTreeData::PartsTemporaryRename::addPart(const String & old_name, const String & new_name)
{
    old_and_new_names.push_back({old_name, new_name});
    for (const auto & [path, disk] : storage.getRelativeDataPathsWithDisks())
    {
        for (auto it = disk->iterateDirectory(path + source_dir); it->isValid(); it->next())
        {
            if (it->name() == old_name)
            {
                old_part_name_to_path_and_disk[old_name] = {path, disk};
                break;
            }
        }
    }
}

void MergeTreeData::PartsTemporaryRename::tryRenameAll()
{
    renamed = true;
    for (size_t i = 0; i < old_and_new_names.size(); ++i)
    {
        try
        {
            const auto & [old_name, new_name] = old_and_new_names[i];
            if (old_name.empty() || new_name.empty())
                throw DB::Exception("Empty part name. Most likely it's a bug.", ErrorCodes::INCORRECT_FILE_NAME);
            const auto & [path, disk] = old_part_name_to_path_and_disk[old_name];
            const auto full_path = path + source_dir; /// for old_name
            disk->moveFile(full_path + old_name, full_path + new_name);
        }
        catch (...)
        {
            old_and_new_names.resize(i);
            LOG_WARNING(storage.log, "Cannot rename parts to perform operation on them: {}", getCurrentExceptionMessage(false));
            throw;
        }
    }
}

MergeTreeData::PartsTemporaryRename::~PartsTemporaryRename()
{
    // TODO what if server had crashed before this destructor was called?
    if (!renamed)
        return;
    for (const auto & [old_name, new_name] : old_and_new_names)
    {
        if (old_name.empty())
            continue;

        try
        {
            const auto & [path, disk] = old_part_name_to_path_and_disk[old_name];
            const auto full_path = path + source_dir; /// for old_name
            disk->moveFile(full_path + new_name, full_path + old_name);
        }
        catch (...)
        {
            tryLogCurrentException(__PRETTY_FUNCTION__);
        }
    }
}


MergeTreeData::DataPartsVector MergeTreeData::getActivePartsToReplace(
    const MergeTreePartInfo & new_part_info,
    const String & new_part_name,
    DataPartPtr & out_covering_part,
    DataPartsLock & /* data_parts_lock */) const
{
    /// Parts contained in the part are consecutive in data_parts, intersecting the insertion place for the part itself.
    auto it_middle = data_parts_by_state_and_info.lower_bound(DataPartStateAndInfo{DataPartState::Committed, new_part_info});
    auto committed_parts_range = getDataPartsStateRange(DataPartState::Committed);

    /// Go to the left.
    DataPartIteratorByStateAndInfo begin = it_middle;
    while (begin != committed_parts_range.begin())
    {
        auto prev = std::prev(begin);

        if (!new_part_info.contains((*prev)->info))
        {
            if ((*prev)->info.contains(new_part_info))
            {
                out_covering_part = *prev;
                return {};
            }

            if (!new_part_info.isDisjoint((*prev)->info))
                throw Exception("Part " + new_part_name + " intersects previous part " + (*prev)->getNameWithState() +
                    ". It is a bug.", ErrorCodes::LOGICAL_ERROR);

            break;
        }

        begin = prev;
    }

    /// Go to the right.
    DataPartIteratorByStateAndInfo end = it_middle;
    while (end != committed_parts_range.end())
    {
        if ((*end)->info == new_part_info)
            throw Exception("Unexpected duplicate part " + (*end)->getNameWithState() + ". It is a bug.", ErrorCodes::LOGICAL_ERROR);

        if (!new_part_info.contains((*end)->info))
        {
            if ((*end)->info.contains(new_part_info))
            {
                out_covering_part = *end;
                return {};
            }

            if (!new_part_info.isDisjoint((*end)->info))
                throw Exception("Part " + new_part_name + " intersects next part " + (*end)->getNameWithState() +
                    ". It is a bug.", ErrorCodes::LOGICAL_ERROR);

            break;
        }

        ++end;
    }

    return DataPartsVector{begin, end};
}


void MergeTreeData::renameTempPartAndAdd(MutableDataPartPtr & part, SimpleIncrement * increment, Transaction * out_transaction)
{
    auto removed = renameTempPartAndReplace(part, increment, out_transaction);
    if (!removed.empty())
        throw Exception("Added part " + part->name + " covers " + toString(removed.size())
            + " existing part(s) (including " + removed[0]->name + ")", ErrorCodes::LOGICAL_ERROR);
}


void MergeTreeData::renameTempPartAndReplace(
    MutableDataPartPtr & part, SimpleIncrement * increment, Transaction * out_transaction,
    std::unique_lock<std::mutex> & lock, DataPartsVector * out_covered_parts)
{
    if (out_transaction && &out_transaction->data != this)
        throw Exception("MergeTreeData::Transaction for one table cannot be used with another. It is a bug.",
            ErrorCodes::LOGICAL_ERROR);

    part->assertState({DataPartState::Temporary});

    MergeTreePartInfo part_info = part->info;
    String part_name;

    if (DataPartPtr existing_part_in_partition = getAnyPartInPartition(part->info.partition_id, lock))
    {
        if (part->partition.value != existing_part_in_partition->partition.value)
            throw Exception(
                "Partition value mismatch between two parts with the same partition ID. Existing part: "
                + existing_part_in_partition->name + ", newly added part: " + part->name,
                ErrorCodes::CORRUPTED_DATA);
    }

    /** It is important that obtaining new block number and adding that block to parts set is done atomically.
      * Otherwise there is race condition - merge of blocks could happen in interval that doesn't yet contain new part.
      */
    if (increment)
    {
        part_info.min_block = part_info.max_block = increment->get();
        part_info.mutation = 0; /// it's equal to min_block by default
        part_name = part->getNewName(part_info);
    }
    else
        part_name = part->name;

    LOG_TRACE(log, "Renaming temporary part {} to {}.", part->relative_path, part_name);

    auto it_duplicate = data_parts_by_info.find(part_info);
    if (it_duplicate != data_parts_by_info.end())
    {
        String message = "Part " + (*it_duplicate)->getNameWithState() + " already exists";

        if ((*it_duplicate)->checkState({DataPartState::Outdated, DataPartState::Deleting}))
            throw Exception(message + ", but it will be deleted soon", ErrorCodes::PART_IS_TEMPORARILY_LOCKED);

        throw Exception(message, ErrorCodes::DUPLICATE_DATA_PART);
    }

    DataPartPtr covering_part;
    DataPartsVector covered_parts = getActivePartsToReplace(part_info, part_name, covering_part, lock);

    if (covering_part)
    {
        LOG_WARNING(log, "Tried to add obsolete part {} covered by {}", part_name, covering_part->getNameWithState());
        return;
    }

    /// All checks are passed. Now we can rename the part on disk.
    /// So, we maintain invariant: if a non-temporary part in filesystem then it is in data_parts
    ///
    /// If out_transaction is null, we commit the part to the active set immediately, else add it to the transaction.
    part->name = part_name;
    part->info = part_info;
    part->is_temp = false;
    part->state = DataPartState::PreCommitted;
    part->renameTo(part_name);

    auto part_it = data_parts_indexes.insert(part).first;

    if (out_transaction)
    {
        out_transaction->precommitted_parts.insert(part);
    }
    else
    {
        auto current_time = time(nullptr);
        for (const DataPartPtr & covered_part : covered_parts)
        {
            covered_part->remove_time.store(current_time, std::memory_order_relaxed);
            modifyPartState(covered_part, DataPartState::Outdated);
            removePartContributionToColumnSizes(covered_part);
        }

        modifyPartState(part_it, DataPartState::Committed);
        addPartContributionToColumnSizes(part);
    }

    if (out_covered_parts)
    {
        for (DataPartPtr & covered_part : covered_parts)
            out_covered_parts->emplace_back(std::move(covered_part));
    }
}

MergeTreeData::DataPartsVector MergeTreeData::renameTempPartAndReplace(
    MutableDataPartPtr & part, SimpleIncrement * increment, Transaction * out_transaction)
{
    if (out_transaction && &out_transaction->data != this)
        throw Exception("MergeTreeData::Transaction for one table cannot be used with another. It is a bug.",
            ErrorCodes::LOGICAL_ERROR);

    DataPartsVector covered_parts;
    {
        auto lock = lockParts();
        renameTempPartAndReplace(part, increment, out_transaction, lock, &covered_parts);
    }
    return covered_parts;
}

void MergeTreeData::removePartsFromWorkingSet(const MergeTreeData::DataPartsVector & remove, bool clear_without_timeout, DataPartsLock & /*acquired_lock*/)
{
    auto remove_time = clear_without_timeout ? 0 : time(nullptr);

    for (const DataPartPtr & part : remove)
    {
        if (part->state == IMergeTreeDataPart::State::Committed)
            removePartContributionToColumnSizes(part);

        if (part->state == IMergeTreeDataPart::State::Committed || clear_without_timeout)
            part->remove_time.store(remove_time, std::memory_order_relaxed);

        if (part->state != IMergeTreeDataPart::State::Outdated)
            modifyPartState(part,IMergeTreeDataPart::State::Outdated);
    }
}

void MergeTreeData::removePartsFromWorkingSet(const DataPartsVector & remove, bool clear_without_timeout, DataPartsLock * acquired_lock)
{
    auto lock = (acquired_lock) ? DataPartsLock() : lockParts();

    for (const auto & part : remove)
    {
        if (!data_parts_by_info.count(part->info))
            throw Exception("Part " + part->getNameWithState() + " not found in data_parts", ErrorCodes::LOGICAL_ERROR);

        part->assertState({DataPartState::PreCommitted, DataPartState::Committed, DataPartState::Outdated});
    }

    removePartsFromWorkingSet(remove, clear_without_timeout, lock);
}

MergeTreeData::DataPartsVector MergeTreeData::removePartsInRangeFromWorkingSet(const MergeTreePartInfo & drop_range, bool clear_without_timeout,
                                                                               bool skip_intersecting_parts, DataPartsLock & lock)
{
    DataPartsVector parts_to_remove;

    if (drop_range.min_block > drop_range.max_block)
        return parts_to_remove;

    auto partition_range = getDataPartsPartitionRange(drop_range.partition_id);

    for (const DataPartPtr & part : partition_range)
    {
        if (part->info.partition_id != drop_range.partition_id)
            throw Exception("Unexpected partition_id of part " + part->name + ". This is a bug.", ErrorCodes::LOGICAL_ERROR);

        if (part->info.min_block < drop_range.min_block)
        {
            if (drop_range.min_block <= part->info.max_block)
            {
                /// Intersect left border
                String error = "Unexpected merged part " + part->name + " intersecting drop range " + drop_range.getPartName();
                if (!skip_intersecting_parts)
                    throw Exception(error, ErrorCodes::LOGICAL_ERROR);

                LOG_WARNING(log, error);
            }

            continue;
        }

        /// Stop on new parts
        if (part->info.min_block > drop_range.max_block)
            break;

        if (part->info.min_block <= drop_range.max_block && drop_range.max_block < part->info.max_block)
        {
            /// Intersect right border
            String error = "Unexpected merged part " + part->name + " intersecting drop range " + drop_range.getPartName();
            if (!skip_intersecting_parts)
                throw Exception(error, ErrorCodes::LOGICAL_ERROR);

            LOG_WARNING(log, error);
            continue;
        }

        if (part->state != DataPartState::Deleting)
            parts_to_remove.emplace_back(part);
    }

    removePartsFromWorkingSet(parts_to_remove, clear_without_timeout, lock);

    return parts_to_remove;
}

void MergeTreeData::forgetPartAndMoveToDetached(const MergeTreeData::DataPartPtr & part_to_detach, const String & prefix, bool
restore_covered)
{
    LOG_INFO(log, "Renaming {} to {}{} and forgiving it.", part_to_detach->relative_path, prefix, part_to_detach->name);

    auto lock = lockParts();

    auto it_part = data_parts_by_info.find(part_to_detach->info);
    if (it_part == data_parts_by_info.end())
        throw Exception("No such data part " + part_to_detach->getNameWithState(), ErrorCodes::NO_SUCH_DATA_PART);

    /// What if part_to_detach is a reference to *it_part? Make a new owner just in case.
    DataPartPtr part = *it_part;

    if (part->state == DataPartState::Committed)
        removePartContributionToColumnSizes(part);
    modifyPartState(it_part, DataPartState::Deleting);

    part->renameToDetached(prefix);

    data_parts_indexes.erase(it_part);

    if (restore_covered && part->info.level == 0)
    {
        LOG_WARNING(log, "Will not recover parts covered by zero-level part {}", part->name);
        return;
    }

    if (restore_covered)
    {
        Strings restored;
        bool error = false;
        String error_parts;

        Int64 pos = part->info.min_block;

        auto is_appropriate_state = [] (DataPartState state)
        {
            return state == DataPartState::Committed || state == DataPartState::Outdated;
        };

        auto update_error = [&] (DataPartIteratorByInfo it)
        {
            error = true;
            error_parts += (*it)->getNameWithState() + " ";
        };

        auto it_middle = data_parts_by_info.lower_bound(part->info);

        /// Restore the leftmost part covered by the part
        if (it_middle != data_parts_by_info.begin())
        {
            auto it = std::prev(it_middle);

            if (part->contains(**it) && is_appropriate_state((*it)->state))
            {
                /// Maybe, we must consider part level somehow
                if ((*it)->info.min_block != part->info.min_block)
                    update_error(it);

                if ((*it)->state != DataPartState::Committed)
                {
                    addPartContributionToColumnSizes(*it);
                    modifyPartState(it, DataPartState::Committed); // iterator is not invalidated here
                }

                pos = (*it)->info.max_block + 1;
                restored.push_back((*it)->name);
            }
            else
                update_error(it);
        }
        else
            error = true;

        /// Restore "right" parts
        for (auto it = it_middle; it != data_parts_by_info.end() && part->contains(**it); ++it)
        {
            if ((*it)->info.min_block < pos)
                continue;

            if (!is_appropriate_state((*it)->state))
            {
                update_error(it);
                continue;
            }

            if ((*it)->info.min_block > pos)
                update_error(it);

            if ((*it)->state != DataPartState::Committed)
            {
                addPartContributionToColumnSizes(*it);
                modifyPartState(it, DataPartState::Committed);
            }

            pos = (*it)->info.max_block + 1;
            restored.push_back((*it)->name);
        }

        if (pos != part->info.max_block + 1)
            error = true;

        for (const String & name : restored)
        {
            LOG_INFO(log, "Activated part {}", name);
        }

        if (error)
        {
            LOG_ERROR(log, "The set of parts restored in place of {} looks incomplete. There might or might not be a data loss.{}", part->name, (error_parts.empty() ? "" : " Suspicious parts: " + error_parts));
        }
    }
}


void MergeTreeData::tryRemovePartImmediately(DataPartPtr && part)
{
    DataPartPtr part_to_delete;
    {
        auto lock = lockParts();

        LOG_TRACE(log, "Trying to immediately remove part {}", part->getNameWithState());

        auto it = data_parts_by_info.find(part->info);
        if (it == data_parts_by_info.end() || (*it).get() != part.get())
            throw Exception("Part " + part->name + " doesn't exist", ErrorCodes::LOGICAL_ERROR);

        part.reset();

        if (!((*it)->state == DataPartState::Outdated && it->unique()))
            return;

        modifyPartState(it, DataPartState::Deleting);
        part_to_delete = *it;
    }

    try
    {
        part_to_delete->remove();
    }
    catch (...)
    {
        rollbackDeletingParts({part_to_delete});
        throw;
    }

    removePartsFinally({part_to_delete});
    LOG_TRACE(log, "Removed part {}", part_to_delete->name);
}


size_t MergeTreeData::getTotalActiveSizeInBytes() const
{
    size_t res = 0;
    {
        auto lock = lockParts();

        for (const auto & part : getDataPartsStateRange(DataPartState::Committed))
            res += part->getBytesOnDisk();
    }

    return res;
}


size_t MergeTreeData::getTotalActiveSizeInRows() const
{
    size_t res = 0;
    {
        auto lock = lockParts();

        for (const auto & part : getDataPartsStateRange(DataPartState::Committed))
            res += part->rows_count;
    }

    return res;
}


size_t MergeTreeData::getPartsCount() const
{
    auto lock = lockParts();

    size_t res = 0;
    for (const auto & part [[maybe_unused]] : getDataPartsStateRange(DataPartState::Committed))
        ++res;

    return res;
}


size_t MergeTreeData::getMaxPartsCountForPartition() const
{
    auto lock = lockParts();

    size_t res = 0;
    size_t cur_count = 0;
    const String * cur_partition_id = nullptr;

    for (const auto & part : getDataPartsStateRange(DataPartState::Committed))
    {
        if (cur_partition_id && part->info.partition_id == *cur_partition_id)
        {
            ++cur_count;
        }
        else
        {
            cur_partition_id = &part->info.partition_id;
            cur_count = 1;
        }

        res = std::max(res, cur_count);
    }

    return res;
}


std::optional<Int64> MergeTreeData::getMinPartDataVersion() const
{
    auto lock = lockParts();

    std::optional<Int64> result;
    for (const auto & part : getDataPartsStateRange(DataPartState::Committed))
    {
        if (!result || *result > part->info.getDataVersion())
            result = part->info.getDataVersion();
    }

    return result;
}


void MergeTreeData::delayInsertOrThrowIfNeeded(Poco::Event * until) const
{
    const auto settings = getSettings();
    const size_t parts_count_in_total = getPartsCount();
    if (parts_count_in_total >= settings->max_parts_in_total)
    {
        ProfileEvents::increment(ProfileEvents::RejectedInserts);
        throw Exception("Too many parts (" + toString(parts_count_in_total) + ") in all partitions in total. This indicates wrong choice of partition key. The threshold can be modified with 'max_parts_in_total' setting in <merge_tree> element in config.xml or with per-table setting.", ErrorCodes::TOO_MANY_PARTS);
    }

    const size_t parts_count_in_partition = getMaxPartsCountForPartition();
    if (parts_count_in_partition < settings->parts_to_delay_insert)
        return;

    if (parts_count_in_partition >= settings->parts_to_throw_insert)
    {
        ProfileEvents::increment(ProfileEvents::RejectedInserts);
        throw Exception("Too many parts (" + toString(parts_count_in_partition) + "). Merges are processing significantly slower than inserts.", ErrorCodes::TOO_MANY_PARTS);
    }

    const size_t max_k = settings->parts_to_throw_insert - settings->parts_to_delay_insert; /// always > 0
    const size_t k = 1 + parts_count_in_partition - settings->parts_to_delay_insert; /// from 1 to max_k
    const double delay_milliseconds = ::pow(settings->max_delay_to_insert * 1000, static_cast<double>(k) / max_k);

    ProfileEvents::increment(ProfileEvents::DelayedInserts);
    ProfileEvents::increment(ProfileEvents::DelayedInsertsMilliseconds, delay_milliseconds);

    CurrentMetrics::Increment metric_increment(CurrentMetrics::DelayedInserts);

    LOG_INFO(log, "Delaying inserting block by {} ms. because there are {} parts", delay_milliseconds, parts_count_in_partition);

    if (until)
        until->tryWait(delay_milliseconds);
    else
        std::this_thread::sleep_for(std::chrono::milliseconds(static_cast<size_t>(delay_milliseconds)));
}

void MergeTreeData::throwInsertIfNeeded() const
{
    const auto settings = getSettings();
    const size_t parts_count_in_total = getPartsCount();
    if (parts_count_in_total >= settings->max_parts_in_total)
    {
        ProfileEvents::increment(ProfileEvents::RejectedInserts);
        throw Exception("Too many parts (" + toString(parts_count_in_total) + ") in all partitions in total. This indicates wrong choice of partition key. The threshold can be modified with 'max_parts_in_total' setting in <merge_tree> element in config.xml or with per-table setting.", ErrorCodes::TOO_MANY_PARTS);
    }

    const size_t parts_count_in_partition = getMaxPartsCountForPartition();

    if (parts_count_in_partition >= settings->parts_to_throw_insert)
    {
        ProfileEvents::increment(ProfileEvents::RejectedInserts);
        throw Exception("Too many parts (" + toString(parts_count_in_partition) + "). Merges are processing significantly slower than inserts.", ErrorCodes::TOO_MANY_PARTS);
    }
}

MergeTreeData::DataPartPtr MergeTreeData::getActiveContainingPart(
    const MergeTreePartInfo & part_info, MergeTreeData::DataPartState state, DataPartsLock & /*lock*/) const
{
    auto current_state_parts_range = getDataPartsStateRange(state);

    /// The part can be covered only by the previous or the next one in data_parts.
    auto it = data_parts_by_state_and_info.lower_bound(DataPartStateAndInfo{state, part_info});

    if (it != current_state_parts_range.end())
    {
        if ((*it)->info == part_info)
            return *it;
        if ((*it)->info.contains(part_info))
            return *it;
    }

    if (it != current_state_parts_range.begin())
    {
        --it;
        if ((*it)->info.contains(part_info))
            return *it;
    }

    return nullptr;
}

void MergeTreeData::swapActivePart(MergeTreeData::DataPartPtr part_copy)
{
    auto lock = lockParts();
    for (auto original_active_part : getDataPartsStateRange(DataPartState::Committed)) // NOLINT (copy is intended)
    {
        if (part_copy->name == original_active_part->name)
        {
            auto active_part_it = data_parts_by_info.find(original_active_part->info);
            if (active_part_it == data_parts_by_info.end())
                throw Exception("Cannot swap part '" + part_copy->name + "', no such active part.", ErrorCodes::NO_SUCH_DATA_PART);

            modifyPartState(original_active_part, DataPartState::DeleteOnDestroy);
            data_parts_indexes.erase(active_part_it);

            auto part_it = data_parts_indexes.insert(part_copy).first;
            modifyPartState(part_it, DataPartState::Committed);

            auto disk = original_active_part->volume->getDisk();
            String marker_path = original_active_part->getFullRelativePath() + DELETE_ON_DESTROY_MARKER_PATH;
            try
            {
                disk->createFile(marker_path);
            }
            catch (Poco::Exception & e)
            {
                LOG_ERROR(log, "{} (while creating DeleteOnDestroy marker: {})", e.what(), backQuote(fullPath(disk, marker_path)));
            }
            return;
        }
    }
    throw Exception("Cannot swap part '" + part_copy->name + "', no such active part.", ErrorCodes::NO_SUCH_DATA_PART);
}


MergeTreeData::DataPartPtr MergeTreeData::getActiveContainingPart(const MergeTreePartInfo & part_info) const
{
    auto lock = lockParts();
    return getActiveContainingPart(part_info, DataPartState::Committed, lock);
}

MergeTreeData::DataPartPtr MergeTreeData::getActiveContainingPart(const String & part_name) const
{
    auto part_info = MergeTreePartInfo::fromPartName(part_name, format_version);
    return getActiveContainingPart(part_info);
}

MergeTreeData::DataPartsVector MergeTreeData::getDataPartsVectorInPartition(MergeTreeData::DataPartState state, const String & partition_id)
{
    DataPartStateAndPartitionID state_with_partition{state, partition_id};

    auto lock = lockParts();
    return DataPartsVector(
        data_parts_by_state_and_info.lower_bound(state_with_partition),
        data_parts_by_state_and_info.upper_bound(state_with_partition));
}


MergeTreeData::DataPartPtr MergeTreeData::getPartIfExists(const MergeTreePartInfo & part_info, const MergeTreeData::DataPartStates & valid_states)
{
    auto lock = lockParts();

    auto it = data_parts_by_info.find(part_info);
    if (it == data_parts_by_info.end())
        return nullptr;

    for (auto state : valid_states)
    {
        if ((*it)->state == state)
            return *it;
    }

    return nullptr;
}

MergeTreeData::DataPartPtr MergeTreeData::getPartIfExists(const String & part_name, const MergeTreeData::DataPartStates & valid_states)
{
    return getPartIfExists(MergeTreePartInfo::fromPartName(part_name, format_version), valid_states);
}


static void loadPartAndFixMetadataImpl(MergeTreeData::MutableDataPartPtr part)
{
    auto disk = part->volume->getDisk();
    String full_part_path = part->getFullRelativePath();

    /// Earlier the list of  columns was written incorrectly. Delete it and re-create.
    /// But in compact parts we can't get list of columns without this file.
    if (isWidePart(part))
        disk->removeIfExists(full_part_path + "columns.txt");

    part->loadColumnsChecksumsIndexes(false, true);
    part->modification_time = disk->getLastModified(full_part_path).epochTime();

    /// If the checksums file is not present, calculate the checksums and write them to disk.
    /// Check the data while we are at it.
    if (part->checksums.empty())
    {
        part->checksums = checkDataPart(part, false);
        {
            auto out = disk->writeFile(full_part_path + "checksums.txt.tmp", 4096);
            part->checksums.write(*out);
        }

        disk->moveFile(full_part_path + "checksums.txt.tmp", full_part_path + "checksums.txt");
    }
}

MergeTreeData::MutableDataPartPtr MergeTreeData::loadPartAndFixMetadata(const VolumePtr & volume, const String & relative_path) const
{
    MutableDataPartPtr part = createPart(Poco::Path(relative_path).getFileName(), volume, relative_path);
    loadPartAndFixMetadataImpl(part);
    return part;
}


void MergeTreeData::calculateColumnSizesImpl()
{
    column_sizes.clear();

    /// Take into account only committed parts
    auto committed_parts_range = getDataPartsStateRange(DataPartState::Committed);
    for (const auto & part : committed_parts_range)
        addPartContributionToColumnSizes(part);
}

void MergeTreeData::addPartContributionToColumnSizes(const DataPartPtr & part)
{
    for (const auto & column : part->getColumns())
    {
        ColumnSize & total_column_size = column_sizes[column.name];
        ColumnSize part_column_size = part->getColumnSize(column.name, *column.type);
        total_column_size.add(part_column_size);
    }
}

void MergeTreeData::removePartContributionToColumnSizes(const DataPartPtr & part)
{
    for (const auto & column : part->getColumns())
    {
        ColumnSize & total_column_size = column_sizes[column.name];
        ColumnSize part_column_size = part->getColumnSize(column.name, *column.type);

        auto log_subtract = [&](size_t & from, size_t value, const char * field)
        {
            if (value > from)
                LOG_ERROR(log, "Possibly incorrect column size subtraction: {} - {} = {}, column: {}, field: {}",
                    from, value, from - value, column.name, field);

            from -= value;
        };

        log_subtract(total_column_size.data_compressed, part_column_size.data_compressed, ".data_compressed");
        log_subtract(total_column_size.data_uncompressed, part_column_size.data_uncompressed, ".data_uncompressed");
        log_subtract(total_column_size.marks, part_column_size.marks, ".marks");
    }
}


void MergeTreeData::freezePartition(const ASTPtr & partition_ast, const String & with_name, const Context & context, TableStructureReadLockHolder &)
{
    std::optional<String> prefix;
    String partition_id;

    if (format_version < MERGE_TREE_DATA_MIN_FORMAT_VERSION_WITH_CUSTOM_PARTITIONING)
    {
        /// Month-partitioning specific - partition value can represent a prefix of the partition to freeze.
        if (const auto * partition_lit = partition_ast->as<ASTPartition &>().value->as<ASTLiteral>())
            prefix = partition_lit->value.getType() == Field::Types::UInt64
                ? toString(partition_lit->value.get<UInt64>())
                : partition_lit->value.safeGet<String>();
        else
            partition_id = getPartitionIDFromQuery(partition_ast, context);
    }
    else
        partition_id = getPartitionIDFromQuery(partition_ast, context);

    if (prefix)
        LOG_DEBUG(log, "Freezing parts with prefix {}", *prefix);
    else
        LOG_DEBUG(log, "Freezing parts with partition ID {}", partition_id);


    freezePartitionsByMatcher(
        [&prefix, &partition_id](const DataPartPtr & part)
        {
            if (prefix)
                return startsWith(part->info.partition_id, *prefix);
            else
                return part->info.partition_id == partition_id;
        },
        with_name,
        context);
}


void MergeTreeData::movePartitionToDisk(const ASTPtr & partition, const String & name, bool moving_part, const Context & context)
{
    String partition_id;

    if (moving_part)
        partition_id = partition->as<ASTLiteral &>().value.safeGet<String>();
    else
        partition_id = getPartitionIDFromQuery(partition, context);

    DataPartsVector parts;
    if (moving_part)
    {
        auto part_info = MergeTreePartInfo::fromPartName(partition_id, format_version);
        parts.push_back(getActiveContainingPart(part_info));
        if (!parts.back() || parts.back()->name != part_info.getPartName())
            throw Exception("Part " + partition_id + " is not exists or not active", ErrorCodes::NO_SUCH_DATA_PART);
    }
    else
        parts = getDataPartsVectorInPartition(MergeTreeDataPartState::Committed, partition_id);

    auto disk = getStoragePolicy()->getDiskByName(name);
    if (!disk)
        throw Exception("Disk " + name + " does not exists on policy " + getStoragePolicy()->getName(), ErrorCodes::UNKNOWN_DISK);

    parts.erase(std::remove_if(parts.begin(), parts.end(), [&](auto part_ptr)
        {
            return part_ptr->volume->getDisk()->getName() == disk->getName();
        }), parts.end());

    if (parts.empty())
        throw Exception("Nothing to move", ErrorCodes::NO_SUCH_DATA_PART);

    if (parts.empty())
    {
        String no_parts_to_move_message;
        if (moving_part)
            no_parts_to_move_message = "Part '" + partition_id + "' is already on disk '" + disk->getName() + "'";
        else
            no_parts_to_move_message = "All parts of partition '" + partition_id + "' are already on disk '" + disk->getName() + "'";

        throw Exception(no_parts_to_move_message, ErrorCodes::UNKNOWN_DISK);
    }

    if (!movePartsToSpace(parts, std::static_pointer_cast<Space>(disk)))
        throw Exception("Cannot move parts because moves are manually disabled", ErrorCodes::ABORTED);
}


void MergeTreeData::movePartitionToVolume(const ASTPtr & partition, const String & name, bool moving_part, const Context & context)
{
    String partition_id;

    if (moving_part)
        partition_id = partition->as<ASTLiteral &>().value.safeGet<String>();
    else
        partition_id = getPartitionIDFromQuery(partition, context);

    DataPartsVector parts;
    if (moving_part)
    {
        auto part_info = MergeTreePartInfo::fromPartName(partition_id, format_version);
        parts.emplace_back(getActiveContainingPart(part_info));
        if (!parts.back() || parts.back()->name != part_info.getPartName())
            throw Exception("Part " + partition_id + " is not exists or not active", ErrorCodes::NO_SUCH_DATA_PART);
    }
    else
        parts = getDataPartsVectorInPartition(MergeTreeDataPartState::Committed, partition_id);

    auto volume = getStoragePolicy()->getVolumeByName(name);
    if (!volume)
        throw Exception("Volume " + name + " does not exists on policy " + getStoragePolicy()->getName(), ErrorCodes::UNKNOWN_DISK);

    if (parts.empty())
        throw Exception("Nothing to move", ErrorCodes::NO_SUCH_DATA_PART);

    parts.erase(std::remove_if(parts.begin(), parts.end(), [&](auto part_ptr)
        {
            for (const auto & disk : volume->getDisks())
            {
                if (part_ptr->volume->getDisk()->getName() == disk->getName())
                {
                    return true;
                }
            }
            return false;
        }), parts.end());

    if (parts.empty())
    {
        String no_parts_to_move_message;
        if (moving_part)
            no_parts_to_move_message = "Part '" + partition_id + "' is already on volume '" + volume->getName() + "'";
        else
            no_parts_to_move_message = "All parts of partition '" + partition_id + "' are already on volume '" + volume->getName() + "'";

        throw Exception(no_parts_to_move_message, ErrorCodes::UNKNOWN_DISK);
    }

    if (!movePartsToSpace(parts, std::static_pointer_cast<Space>(volume)))
        throw Exception("Cannot move parts because moves are manually disabled", ErrorCodes::ABORTED);
}


String MergeTreeData::getPartitionIDFromQuery(const ASTPtr & ast, const Context & context)
{
    const auto & partition_ast = ast->as<ASTPartition &>();

    if (!partition_ast.value)
        return partition_ast.id;

    if (format_version < MERGE_TREE_DATA_MIN_FORMAT_VERSION_WITH_CUSTOM_PARTITIONING)
    {
        /// Month-partitioning specific - partition ID can be passed in the partition value.
        const auto * partition_lit = partition_ast.value->as<ASTLiteral>();
        if (partition_lit && partition_lit->value.getType() == Field::Types::String)
        {
            String partition_id = partition_lit->value.get<String>();
            if (partition_id.size() != 6 || !std::all_of(partition_id.begin(), partition_id.end(), isNumericASCII))
                throw Exception(
                    "Invalid partition format: " + partition_id + ". Partition should consist of 6 digits: YYYYMM",
                    ErrorCodes::INVALID_PARTITION_VALUE);
            return partition_id;
        }
    }

    /// Re-parse partition key fields using the information about expected field types.

    size_t fields_count = getPartitionKey().sample_block.columns();
    if (partition_ast.fields_count != fields_count)
        throw Exception(
            "Wrong number of fields in the partition expression: " + toString(partition_ast.fields_count) +
            ", must be: " + toString(fields_count),
            ErrorCodes::INVALID_PARTITION_VALUE);

    const FormatSettings format_settings;
    Row partition_row(fields_count);

    if (fields_count)
    {
        ReadBufferFromMemory left_paren_buf("(", 1);
        ReadBufferFromMemory fields_buf(partition_ast.fields_str.data(), partition_ast.fields_str.size());
        ReadBufferFromMemory right_paren_buf(")", 1);
        ConcatReadBuffer buf({&left_paren_buf, &fields_buf, &right_paren_buf});

        auto input_stream = FormatFactory::instance().getInput("Values", buf, getPartitionKey().sample_block, context, context.getSettingsRef().max_block_size);

        auto block = input_stream->read();
        if (!block || !block.rows())
            throw Exception(
                "Could not parse partition value: `" + partition_ast.fields_str + "`",
                ErrorCodes::INVALID_PARTITION_VALUE);

        for (size_t i = 0; i < fields_count; ++i)
            block.getByPosition(i).column->get(0, partition_row[i]);
    }

    MergeTreePartition partition(std::move(partition_row));
    String partition_id = partition.getID(*this);

    {
        auto data_parts_lock = lockParts();
        DataPartPtr existing_part_in_partition = getAnyPartInPartition(partition_id, data_parts_lock);
        if (existing_part_in_partition && existing_part_in_partition->partition.value != partition.value)
        {
            WriteBufferFromOwnString buf;
            writeCString("Parsed partition value: ", buf);
            partition.serializeText(*this, buf, format_settings);
            writeCString(" doesn't match partition value for an existing part with the same partition ID: ", buf);
            writeString(existing_part_in_partition->name, buf);
            throw Exception(buf.str(), ErrorCodes::INVALID_PARTITION_VALUE);
        }
    }

    return partition_id;
}

MergeTreeData::DataPartsVector MergeTreeData::getDataPartsVector(const DataPartStates & affordable_states, DataPartStateVector * out_states) const
{
    DataPartsVector res;
    DataPartsVector buf;
    {
        auto lock = lockParts();

        for (auto state : affordable_states)
        {
            std::swap(buf, res);
            res.clear();

            auto range = getDataPartsStateRange(state);
            std::merge(range.begin(), range.end(), buf.begin(), buf.end(), std::back_inserter(res), LessDataPart());
        }

        if (out_states != nullptr)
        {
            out_states->resize(res.size());
            for (size_t i = 0; i < res.size(); ++i)
                (*out_states)[i] = res[i]->state;
        }
    }

    return res;
}

MergeTreeData::DataPartsVector MergeTreeData::getAllDataPartsVector(MergeTreeData::DataPartStateVector * out_states) const
{
    DataPartsVector res;
    {
        auto lock = lockParts();
        res.assign(data_parts_by_info.begin(), data_parts_by_info.end());

        if (out_states != nullptr)
        {
            out_states->resize(res.size());
            for (size_t i = 0; i < res.size(); ++i)
                (*out_states)[i] = res[i]->state;
        }
    }

    return res;
}

std::vector<DetachedPartInfo>
MergeTreeData::getDetachedParts() const
{
    std::vector<DetachedPartInfo> res;

    for (const auto & [path, disk] : getRelativeDataPathsWithDisks())
    {
        for (auto it = disk->iterateDirectory(path + "detached"); it->isValid(); it->next())
        {
            res.emplace_back();
            auto & part = res.back();

            DetachedPartInfo::tryParseDetachedPartName(it->name(), part, format_version);
            part.disk = disk->getName();
        }
    }
    return res;
}

void MergeTreeData::validateDetachedPartName(const String & name) const
{
    if (name.find('/') != std::string::npos || name == "." || name == "..")
        throw DB::Exception("Invalid part name '" + name + "'", ErrorCodes::INCORRECT_FILE_NAME);

    auto full_path = getFullRelativePathForPart(name, "detached/");

    if (!full_path)
        throw DB::Exception("Detached part \"" + name + "\" not found" , ErrorCodes::BAD_DATA_PART_NAME);

    if (startsWith(name, "attaching_") || startsWith(name, "deleting_"))
        throw DB::Exception("Cannot drop part " + name + ": "
                            "most likely it is used by another DROP or ATTACH query.",
                            ErrorCodes::BAD_DATA_PART_NAME);
}

void MergeTreeData::dropDetached(const ASTPtr & partition, bool part, const Context & context)
{
    PartsTemporaryRename renamed_parts(*this, "detached/");

    if (part)
    {
        String part_name = partition->as<ASTLiteral &>().value.safeGet<String>();
        validateDetachedPartName(part_name);
        renamed_parts.addPart(part_name, "deleting_" + part_name);
    }
    else
    {
        String partition_id = getPartitionIDFromQuery(partition, context);
        DetachedPartsInfo detached_parts = getDetachedParts();
        for (const auto & part_info : detached_parts)
            if (part_info.valid_name && part_info.partition_id == partition_id
                && part_info.prefix != "attaching" && part_info.prefix != "deleting")
                renamed_parts.addPart(part_info.dir_name, "deleting_" + part_info.dir_name);
    }

    LOG_DEBUG(log, "Will drop {} detached parts.", renamed_parts.old_and_new_names.size());

    renamed_parts.tryRenameAll();

    for (auto & [old_name, new_name] : renamed_parts.old_and_new_names)
    {
        const auto & [path, disk] = renamed_parts.old_part_name_to_path_and_disk[old_name];
        disk->removeRecursive(path + "detached/" + new_name + "/");
        LOG_DEBUG(log, "Dropped detached part {}", old_name);
        old_name.clear();
    }
}

MergeTreeData::MutableDataPartsVector MergeTreeData::tryLoadPartsToAttach(const ASTPtr & partition, bool attach_part,
        const Context & context, PartsTemporaryRename & renamed_parts)
{
    String source_dir = "detached/";

    std::map<String, DiskPtr> name_to_disk;
    /// Let's compose a list of parts that should be added.
    if (attach_part)
    {
        String part_id = partition->as<ASTLiteral &>().value.safeGet<String>();
        validateDetachedPartName(part_id);
        renamed_parts.addPart(part_id, "attaching_" + part_id);
        if (MergeTreePartInfo::tryParsePartName(part_id, nullptr, format_version))
            name_to_disk[part_id] = getDiskForPart(part_id, source_dir);
    }
    else
    {
        String partition_id = getPartitionIDFromQuery(partition, context);
        LOG_DEBUG(log, "Looking for parts for partition {} in {}", partition_id, source_dir);
        ActiveDataPartSet active_parts(format_version);

        const auto disks = getStoragePolicy()->getDisks();
        for (const auto & disk : disks)
        {
            for (auto it = disk->iterateDirectory(relative_data_path + source_dir); it->isValid(); it->next())
            {
                const String & name = it->name();
                MergeTreePartInfo part_info;
                // TODO what if name contains "_tryN" suffix?
                /// Parts with prefix in name (e.g. attaching_1_3_3_0, deleting_1_3_3_0) will be ignored
                if (!MergeTreePartInfo::tryParsePartName(name, &part_info, format_version)
                    || part_info.partition_id != partition_id)
                {
                    continue;
                }
                LOG_DEBUG(log, "Found part {}", name);
                active_parts.add(name);
                name_to_disk[name] = disk;
            }
        }
        LOG_DEBUG(log, "{} of them are active", active_parts.size());
        /// Inactive parts rename so they can not be attached in case of repeated ATTACH.
        for (const auto & [name, disk] : name_to_disk)
        {
            String containing_part = active_parts.getContainingPart(name);
            if (!containing_part.empty() && containing_part != name)
            {
                // TODO maybe use PartsTemporaryRename here?
                disk->moveDirectory(relative_data_path + source_dir + name, relative_data_path + source_dir + "inactive_" + name);
            }
            else
                renamed_parts.addPart(name, "attaching_" + name);
        }
    }


    /// Try to rename all parts before attaching to prevent race with DROP DETACHED and another ATTACH.
    renamed_parts.tryRenameAll();

    /// Synchronously check that added parts exist and are not broken. We will write checksums.txt if it does not exist.
    LOG_DEBUG(log, "Checking parts");
    MutableDataPartsVector loaded_parts;
    loaded_parts.reserve(renamed_parts.old_and_new_names.size());
    for (const auto & part_names : renamed_parts.old_and_new_names)
    {
        LOG_DEBUG(log, "Checking part {}", part_names.second);
        auto single_disk_volume = std::make_shared<SingleDiskVolume>("volume_" + part_names.first, name_to_disk[part_names.first]);
        MutableDataPartPtr part = createPart(part_names.first, single_disk_volume, source_dir + part_names.second);
        loadPartAndFixMetadataImpl(part);
        loaded_parts.push_back(part);
    }

    return loaded_parts;
}

namespace
{

inline ReservationPtr checkAndReturnReservation(UInt64 expected_size, ReservationPtr reservation)
{
    if (reservation)
        return reservation;

    throw Exception("Cannot reserve " + formatReadableSizeWithBinarySuffix(expected_size) + ", not enough space",
                    ErrorCodes::NOT_ENOUGH_SPACE);
}

}

ReservationPtr MergeTreeData::reserveSpace(UInt64 expected_size) const
{
    expected_size = std::max(RESERVATION_MIN_ESTIMATION_SIZE, expected_size);
    auto reservation = getStoragePolicy()->reserve(expected_size);
    return checkAndReturnReservation(expected_size, std::move(reservation));
}

ReservationPtr MergeTreeData::reserveSpace(UInt64 expected_size, SpacePtr space)
{
    expected_size = std::max(RESERVATION_MIN_ESTIMATION_SIZE, expected_size);
    auto reservation = tryReserveSpace(expected_size, space);
    return checkAndReturnReservation(expected_size, std::move(reservation));
}

ReservationPtr MergeTreeData::tryReserveSpace(UInt64 expected_size, SpacePtr space)
{
    expected_size = std::max(RESERVATION_MIN_ESTIMATION_SIZE, expected_size);
    return space->reserve(expected_size);
}

ReservationPtr MergeTreeData::reserveSpacePreferringTTLRules(UInt64 expected_size,
        const IMergeTreeDataPart::TTLInfos & ttl_infos,
        time_t time_of_move,
        size_t min_volume_index) const
{
    expected_size = std::max(RESERVATION_MIN_ESTIMATION_SIZE, expected_size);

    ReservationPtr reservation = tryReserveSpacePreferringTTLRules(expected_size, ttl_infos, time_of_move, min_volume_index);

    return checkAndReturnReservation(expected_size, std::move(reservation));
}

ReservationPtr MergeTreeData::tryReserveSpacePreferringTTLRules(UInt64 expected_size,
        const IMergeTreeDataPart::TTLInfos & ttl_infos,
        time_t time_of_move,
        size_t min_volume_index) const
{
    expected_size = std::max(RESERVATION_MIN_ESTIMATION_SIZE, expected_size);

    ReservationPtr reservation;

    auto ttl_entry = selectTTLEntryForTTLInfos(ttl_infos, time_of_move);
    if (ttl_entry)
    {
        SpacePtr destination_ptr = getDestinationForTTL(*ttl_entry);
        if (!destination_ptr)
        {
<<<<<<< HEAD
            if (ttl_entry->destination_type == DataDestinationType::VOLUME)
                LOG_WARNING(log, "Would like to reserve space on volume '"
                        << ttl_entry->destination_name << "' by TTL rule of table '"
                        << log_name << "' but volume was not found");
            else if (ttl_entry->destination_type == DataDestinationType::DISK)
                LOG_WARNING(log, "Would like to reserve space on disk '"
                        << ttl_entry->destination_name << "' by TTL rule of table '"
                        << log_name << "' but disk was not found");
=======
            if (ttl_entry->destination_type == PartDestinationType::VOLUME)
                LOG_WARNING(log, "Would like to reserve space on volume '{}' by TTL rule of table '{}' but volume was not found", ttl_entry->destination_name, log_name);
            else if (ttl_entry->destination_type == PartDestinationType::DISK)
                LOG_WARNING(log, "Would like to reserve space on disk '{}' by TTL rule of table '{}' but disk was not found", ttl_entry->destination_name, log_name);
>>>>>>> 73458c15
        }
        else
        {
            reservation = destination_ptr->reserve(expected_size);
            if (reservation)
                return reservation;
            else
<<<<<<< HEAD
                if (ttl_entry->destination_type == DataDestinationType::VOLUME)
                    LOG_WARNING(log, "Would like to reserve space on volume '"
                            << ttl_entry->destination_name << "' by TTL rule of table '"
                            << log_name << "' but there is not enough space");
                else if (ttl_entry->destination_type == DataDestinationType::DISK)
                    LOG_WARNING(log, "Would like to reserve space on disk '"
                            << ttl_entry->destination_name << "' by TTL rule of table '"
                            << log_name << "' but there is not enough space");
=======
                if (ttl_entry->destination_type == PartDestinationType::VOLUME)
                    LOG_WARNING(log, "Would like to reserve space on volume '{}' by TTL rule of table '{}' but there is not enough space", ttl_entry->destination_name, log_name);
                else if (ttl_entry->destination_type == PartDestinationType::DISK)
                    LOG_WARNING(log, "Would like to reserve space on disk '{}' by TTL rule of table '{}' but there is not enough space", ttl_entry->destination_name, log_name);
>>>>>>> 73458c15
        }
    }

    reservation = getStoragePolicy()->reserve(expected_size, min_volume_index);

    return reservation;
}

SpacePtr MergeTreeData::getDestinationForTTL(const StorageMetadataTTLField & ttl) const
{
    auto policy = getStoragePolicy();
    if (ttl.destination_type == DataDestinationType::VOLUME)
        return policy->getVolumeByName(ttl.destination_name);
    else if (ttl.destination_type == DataDestinationType::DISK)
        return policy->getDiskByName(ttl.destination_name);
    else
        return {};
}

bool MergeTreeData::isPartInTTLDestination(const StorageMetadataTTLField & ttl, const IMergeTreeDataPart & part) const
{
    auto policy = getStoragePolicy();
    if (ttl.destination_type == DataDestinationType::VOLUME)
    {
        for (const auto & disk : policy->getVolumeByName(ttl.destination_name)->getDisks())
            if (disk->getName() == part.volume->getDisk()->getName())
                return true;
    }
    else if (ttl.destination_type == DataDestinationType::DISK)
        return policy->getDiskByName(ttl.destination_name)->getName() == part.volume->getDisk()->getName();
    return false;
}

std::optional<StorageMetadataTTLField>
MergeTreeData::selectTTLEntryForTTLInfos(const IMergeTreeDataPart::TTLInfos & ttl_infos, time_t time_of_move) const
{
    time_t max_max_ttl = 0;
    std::vector<StorageMetadataTTLField>::const_iterator best_entry_it;

    auto lock = std::lock_guard(move_ttl_entries_mutex);
    const auto & move_ttl_entries = getMoveTTLs();
    for (auto ttl_entry_it = move_ttl_entries.begin(); ttl_entry_it != move_ttl_entries.end(); ++ttl_entry_it)
    {
        auto ttl_info_it = ttl_infos.moves_ttl.find(ttl_entry_it->result_column);
        /// Prefer TTL rule which went into action last.
        if (ttl_info_it != ttl_infos.moves_ttl.end()
                && ttl_info_it->second.max <= time_of_move
                && max_max_ttl <= ttl_info_it->second.max)
        {
            best_entry_it = ttl_entry_it;
            max_max_ttl = ttl_info_it->second.max;
        }
    }

    return max_max_ttl ? *best_entry_it : std::optional<StorageMetadataTTLField>();
}

MergeTreeData::DataParts MergeTreeData::getDataParts(const DataPartStates & affordable_states) const
{
    DataParts res;
    {
        auto lock = lockParts();
        for (auto state : affordable_states)
        {
            auto range = getDataPartsStateRange(state);
            res.insert(range.begin(), range.end());
        }
    }
    return res;
}

MergeTreeData::DataParts MergeTreeData::getDataParts() const
{
    return getDataParts({DataPartState::Committed});
}

MergeTreeData::DataPartsVector MergeTreeData::getDataPartsVector() const
{
    return getDataPartsVector({DataPartState::Committed});
}

MergeTreeData::DataPartPtr MergeTreeData::getAnyPartInPartition(
    const String & partition_id, DataPartsLock & /*data_parts_lock*/)
{
    auto it = data_parts_by_state_and_info.lower_bound(DataPartStateAndPartitionID{DataPartState::Committed, partition_id});

    if (it != data_parts_by_state_and_info.end() && (*it)->state == DataPartState::Committed && (*it)->info.partition_id == partition_id)
        return *it;

    return nullptr;
}

void MergeTreeData::Transaction::rollback()
{
    if (!isEmpty())
    {
        std::stringstream ss;
        ss << " Removing parts:";
        for (const auto & part : precommitted_parts)
            ss << " " << part->relative_path;
        ss << ".";
        LOG_DEBUG(data.log, "Undoing transaction.{}", ss.str());

        data.removePartsFromWorkingSet(
            DataPartsVector(precommitted_parts.begin(), precommitted_parts.end()),
            /* clear_without_timeout = */ true);
    }

    clear();
}

MergeTreeData::DataPartsVector MergeTreeData::Transaction::commit(MergeTreeData::DataPartsLock * acquired_parts_lock)
{
    DataPartsVector total_covered_parts;

    if (!isEmpty())
    {
        auto parts_lock = acquired_parts_lock ? MergeTreeData::DataPartsLock() : data.lockParts();
        auto * owing_parts_lock = acquired_parts_lock ? acquired_parts_lock : &parts_lock;

        auto current_time = time(nullptr);
        for (const DataPartPtr & part : precommitted_parts)
        {
            DataPartPtr covering_part;
            DataPartsVector covered_parts = data.getActivePartsToReplace(part->info, part->name, covering_part, *owing_parts_lock);
            if (covering_part)
            {
                LOG_WARNING(data.log, "Tried to commit obsolete part {} covered by {}", part->name, covering_part->getNameWithState());

                part->remove_time.store(0, std::memory_order_relaxed); /// The part will be removed without waiting for old_parts_lifetime seconds.
                data.modifyPartState(part, DataPartState::Outdated);
            }
            else
            {
                total_covered_parts.insert(total_covered_parts.end(), covered_parts.begin(), covered_parts.end());
                for (const DataPartPtr & covered_part : covered_parts)
                {
                    covered_part->remove_time.store(current_time, std::memory_order_relaxed);
                    data.modifyPartState(covered_part, DataPartState::Outdated);
                    data.removePartContributionToColumnSizes(covered_part);
                }

                data.modifyPartState(part, DataPartState::Committed);
                data.addPartContributionToColumnSizes(part);
            }
        }
    }

    clear();

    return total_covered_parts;
}

bool MergeTreeData::isPrimaryOrMinMaxKeyColumnPossiblyWrappedInFunctions(const ASTPtr & node) const
{
    const String column_name = node->getColumnName();

    for (const auto & name : getPrimaryKeyColumns())
        if (column_name == name)
            return true;

    for (const auto & name : minmax_idx_columns)
        if (column_name == name)
            return true;

    if (const auto * func = node->as<ASTFunction>())
        if (func->arguments->children.size() == 1)
            return isPrimaryOrMinMaxKeyColumnPossiblyWrappedInFunctions(func->arguments->children.front());

    return false;
}

bool MergeTreeData::mayBenefitFromIndexForIn(const ASTPtr & left_in_operand, const Context &) const
{
    /// Make sure that the left side of the IN operator contain part of the key.
    /// If there is a tuple on the left side of the IN operator, at least one item of the tuple
    ///  must be part of the key (probably wrapped by a chain of some acceptable functions).
    const auto * left_in_operand_tuple = left_in_operand->as<ASTFunction>();
    if (left_in_operand_tuple && left_in_operand_tuple->name == "tuple")
    {
        for (const auto & item : left_in_operand_tuple->arguments->children)
        {
            if (isPrimaryOrMinMaxKeyColumnPossiblyWrappedInFunctions(item))
                return true;
            for (const auto & index : skip_indices)
                if (index->mayBenefitFromIndexForIn(item))
                    return true;
        }
        /// The tuple itself may be part of the primary key, so check that as a last resort.
        return isPrimaryOrMinMaxKeyColumnPossiblyWrappedInFunctions(left_in_operand);
    }
    else
    {
        for (const auto & index : skip_indices)
            if (index->mayBenefitFromIndexForIn(left_in_operand))
                return true;

        return isPrimaryOrMinMaxKeyColumnPossiblyWrappedInFunctions(left_in_operand);
    }
}

MergeTreeData & MergeTreeData::checkStructureAndGetMergeTreeData(IStorage & source_table) const
{
    MergeTreeData * src_data = dynamic_cast<MergeTreeData *>(&source_table);
    if (!src_data)
        throw Exception("Table " + source_table.getStorageID().getNameForLogs() +
                        " supports attachPartitionFrom only for MergeTree family of table engines."
                        " Got " + source_table.getName(), ErrorCodes::NOT_IMPLEMENTED);

    if (getColumns().getAllPhysical().sizeOfDifference(src_data->getColumns().getAllPhysical()))
        throw Exception("Tables have different structure", ErrorCodes::INCOMPATIBLE_COLUMNS);

    auto query_to_string = [] (const ASTPtr & ast)
    {
        return ast ? queryToString(ast) : "";
    };

    if (query_to_string(getSortingKeyAST()) != query_to_string(src_data->getSortingKeyAST()))
        throw Exception("Tables have different ordering", ErrorCodes::BAD_ARGUMENTS);

    if (query_to_string(getPartitionKeyAST()) != query_to_string(src_data->getPartitionKeyAST()))
        throw Exception("Tables have different partition key", ErrorCodes::BAD_ARGUMENTS);

    if (format_version != src_data->format_version)
        throw Exception("Tables have different format_version", ErrorCodes::BAD_ARGUMENTS);

    return *src_data;
}

MergeTreeData & MergeTreeData::checkStructureAndGetMergeTreeData(const StoragePtr & source_table) const
{
    return checkStructureAndGetMergeTreeData(*source_table);
}

MergeTreeData::MutableDataPartPtr MergeTreeData::cloneAndLoadDataPartOnSameDisk(const MergeTreeData::DataPartPtr & src_part,
                                                                                const String & tmp_part_prefix,
                                                                                const MergeTreePartInfo & dst_part_info)
{
    /// Check that the storage policy contains the disk where the src_part is located.
    bool does_storage_policy_allow_same_disk = false;
    for (const DiskPtr & disk : getStoragePolicy()->getDisks())
    {
        if (disk->getName() == src_part->volume->getDisk()->getName())
        {
            does_storage_policy_allow_same_disk = true;
            break;
        }
    }
    if (!does_storage_policy_allow_same_disk)
        throw Exception(
            "Could not clone and load part " + quoteString(src_part->getFullPath()) + " because disk does not belong to storage policy", ErrorCodes::BAD_ARGUMENTS);

    String dst_part_name = src_part->getNewName(dst_part_info);
    String tmp_dst_part_name = tmp_part_prefix + dst_part_name;

    auto reservation = reserveSpace(src_part->getBytesOnDisk(), src_part->volume->getDisk());
    auto disk = reservation->getDisk();
    String src_part_path = src_part->getFullRelativePath();
    String dst_part_path = relative_data_path + tmp_dst_part_name;

    if (disk->exists(dst_part_path))
        throw Exception("Part in " + fullPath(disk, dst_part_path) + " already exists", ErrorCodes::DIRECTORY_ALREADY_EXISTS);

    LOG_DEBUG(log, "Cloning part {} to {}", fullPath(disk, src_part_path), fullPath(disk, dst_part_path));
    localBackup(disk, src_part_path, dst_part_path);
    disk->removeIfExists(dst_part_path + "/" + DELETE_ON_DESTROY_MARKER_PATH);

    auto single_disk_volume = std::make_shared<SingleDiskVolume>(disk->getName(), disk);
    auto dst_data_part = createPart(dst_part_name, dst_part_info, single_disk_volume, tmp_dst_part_name);

    dst_data_part->is_temp = true;

    dst_data_part->loadColumnsChecksumsIndexes(require_part_metadata, true);
    dst_data_part->modification_time = disk->getLastModified(dst_part_path).epochTime();
    return dst_data_part;
}

String MergeTreeData::getFullPathOnDisk(const DiskPtr & disk) const
{
    return disk->getPath() + relative_data_path;
}


DiskPtr MergeTreeData::getDiskForPart(const String & part_name, const String & additional_path) const
{
    const auto disks = getStoragePolicy()->getDisks();

    for (const DiskPtr & disk : disks)
        for (auto it = disk->iterateDirectory(relative_data_path + additional_path); it->isValid(); it->next())
            if (it->name() == part_name)
                return disk;

    return nullptr;
}


std::optional<String> MergeTreeData::getFullRelativePathForPart(const String & part_name, const String & additional_path) const
{
    auto disk = getDiskForPart(part_name, additional_path);
    if (disk)
        return relative_data_path + additional_path;
    return {};
}

Strings MergeTreeData::getDataPaths() const
{
    Strings res;
    auto disks = getStoragePolicy()->getDisks();
    for (const auto & disk : disks)
        res.push_back(getFullPathOnDisk(disk));
    return res;
}

MergeTreeData::PathsWithDisks MergeTreeData::getRelativeDataPathsWithDisks() const
{
    PathsWithDisks res;
    auto disks = getStoragePolicy()->getDisks();
    for (const auto & disk : disks)
        res.emplace_back(relative_data_path, disk);
    return res;
}

void MergeTreeData::freezePartitionsByMatcher(MatcherFn matcher, const String & with_name, const Context & context)
{
    String clickhouse_path = Poco::Path(context.getPath()).makeAbsolute().toString();
    String default_shadow_path = clickhouse_path + "shadow/";
    Poco::File(default_shadow_path).createDirectories();
    auto increment = Increment(default_shadow_path + "increment.txt").get(true);

    const String shadow_path = "shadow/";

    /// Acquire a snapshot of active data parts to prevent removing while doing backup.
    const auto data_parts = getDataParts();

    size_t parts_processed = 0;
    for (const auto & part : data_parts)
    {
        if (!matcher(part))
            continue;

        part->volume->getDisk()->createDirectories(shadow_path);

        String backup_path = shadow_path
            + (!with_name.empty()
                ? escapeForFileName(with_name)
                : toString(increment))
            + "/";

        LOG_DEBUG(log, "Freezing part {} snapshot will be placed at {}", part->name, backup_path);

        String backup_part_path = backup_path + relative_data_path + part->relative_path;
        localBackup(part->volume->getDisk(), part->getFullRelativePath(), backup_part_path);
        part->volume->getDisk()->removeIfExists(backup_part_path + "/" + DELETE_ON_DESTROY_MARKER_PATH);

        part->is_frozen.store(true, std::memory_order_relaxed);
        ++parts_processed;
    }

    LOG_DEBUG(log, "Freezed {} parts", parts_processed);
}

bool MergeTreeData::canReplacePartition(const DataPartPtr & src_part) const
{
    const auto settings = getSettings();

    if (!settings->enable_mixed_granularity_parts || settings->index_granularity_bytes == 0)
    {
        if (!canUseAdaptiveGranularity() && src_part->index_granularity_info.is_adaptive)
            return false;
        if (canUseAdaptiveGranularity() && !src_part->index_granularity_info.is_adaptive)
            return false;
    }
    return true;
}

void MergeTreeData::writePartLog(
    PartLogElement::Type type,
    const ExecutionStatus & execution_status,
    UInt64 elapsed_ns,
    const String & new_part_name,
    const DataPartPtr & result_part,
    const DataPartsVector & source_parts,
    const MergeListEntry * merge_entry)
try
{
    auto table_id = getStorageID();
    auto part_log = global_context.getPartLog(table_id.database_name);
    if (!part_log)
        return;

    PartLogElement part_log_elem;

    part_log_elem.event_type = type;

    part_log_elem.error = static_cast<UInt16>(execution_status.code);
    part_log_elem.exception = execution_status.message;

    part_log_elem.event_time = time(nullptr);
    /// TODO: Stop stopwatch in outer code to exclude ZK timings and so on
    part_log_elem.duration_ms = elapsed_ns / 1000000;

    part_log_elem.database_name = table_id.database_name;
    part_log_elem.table_name = table_id.table_name;
    part_log_elem.partition_id = MergeTreePartInfo::fromPartName(new_part_name, format_version).partition_id;
    part_log_elem.part_name = new_part_name;

    if (result_part)
    {
        part_log_elem.path_on_disk = result_part->getFullPath();
        part_log_elem.bytes_compressed_on_disk = result_part->getBytesOnDisk();
        part_log_elem.rows = result_part->rows_count;
    }

    part_log_elem.source_part_names.reserve(source_parts.size());
    for (const auto & source_part : source_parts)
        part_log_elem.source_part_names.push_back(source_part->name);

    if (merge_entry)
    {
        part_log_elem.rows_read = (*merge_entry)->rows_read;
        part_log_elem.bytes_read_uncompressed = (*merge_entry)->bytes_read_uncompressed;

        part_log_elem.rows = (*merge_entry)->rows_written;
        part_log_elem.bytes_uncompressed = (*merge_entry)->bytes_written_uncompressed;
        part_log_elem.peak_memory_usage = (*merge_entry)->memory_tracker.getPeak();
    }

    part_log->add(part_log_elem);
}
catch (...)
{
    tryLogCurrentException(log, __PRETTY_FUNCTION__);
}

MergeTreeData::CurrentlyMovingPartsTagger::CurrentlyMovingPartsTagger(MergeTreeMovingParts && moving_parts_, MergeTreeData & data_)
    : parts_to_move(std::move(moving_parts_)), data(data_)
{
    for (const auto & moving_part : parts_to_move)
        if (!data.currently_moving_parts.emplace(moving_part.part).second)
            throw Exception("Cannot move part '" + moving_part.part->name + "'. It's already moving.", ErrorCodes::LOGICAL_ERROR);
}

MergeTreeData::CurrentlyMovingPartsTagger::~CurrentlyMovingPartsTagger()
{
    std::lock_guard lock(data.moving_parts_mutex);
    for (const auto & moving_part : parts_to_move)
    {
        /// Something went completely wrong
        if (!data.currently_moving_parts.count(moving_part.part))
            std::terminate();
        data.currently_moving_parts.erase(moving_part.part);
    }
}

bool MergeTreeData::selectPartsAndMove()
{
    if (parts_mover.moves_blocker.isCancelled())
        return false;

    auto moving_tagger = selectPartsForMove();
    if (moving_tagger.parts_to_move.empty())
        return false;

    return moveParts(std::move(moving_tagger));
}

bool MergeTreeData::areBackgroundMovesNeeded() const
{
    auto policy = getStoragePolicy();

    if (policy->getVolumes().size() > 1)
        return true;

    return policy->getVolumes().size() == 1 && policy->getVolumes()[0]->getDisks().size() > 1 && hasAnyMoveTTL();
}

bool MergeTreeData::movePartsToSpace(const DataPartsVector & parts, SpacePtr space)
{
    if (parts_mover.moves_blocker.isCancelled())
        return false;

    auto moving_tagger = checkPartsForMove(parts, space);
    if (moving_tagger.parts_to_move.empty())
        return false;

    return moveParts(std::move(moving_tagger));
}

MergeTreeData::CurrentlyMovingPartsTagger MergeTreeData::selectPartsForMove()
{
    MergeTreeMovingParts parts_to_move;

    auto can_move = [this](const DataPartPtr & part, String * reason) -> bool
    {
        if (partIsAssignedToBackgroundOperation(part))
        {
            *reason = "part already assigned to background operation.";
            return false;
        }
        if (currently_moving_parts.count(part))
        {
            *reason = "part is already moving.";
            return false;
        }

        return true;
    };

    std::lock_guard moving_lock(moving_parts_mutex);

    parts_mover.selectPartsForMove(parts_to_move, can_move, moving_lock);
    return CurrentlyMovingPartsTagger(std::move(parts_to_move), *this);
}

MergeTreeData::CurrentlyMovingPartsTagger MergeTreeData::checkPartsForMove(const DataPartsVector & parts, SpacePtr space)
{
    std::lock_guard moving_lock(moving_parts_mutex);

    MergeTreeMovingParts parts_to_move;
    for (const auto & part : parts)
    {
        auto reservation = space->reserve(part->getBytesOnDisk());
        if (!reservation)
            throw Exception("Move is not possible. Not enough space on '" + space->getName() + "'", ErrorCodes::NOT_ENOUGH_SPACE);

        auto reserved_disk = reservation->getDisk();

        if (reserved_disk->exists(relative_data_path + part->name))
            throw Exception(
                "Move is not possible: " + fullPath(reserved_disk, relative_data_path + part->name) + " already exists",
                ErrorCodes::DIRECTORY_ALREADY_EXISTS);

        if (currently_moving_parts.count(part) || partIsAssignedToBackgroundOperation(part))
            throw Exception(
                "Cannot move part '" + part->name + "' because it's participating in background process",
                ErrorCodes::PART_IS_TEMPORARILY_LOCKED);

        parts_to_move.emplace_back(part, std::move(reservation));
    }
    return CurrentlyMovingPartsTagger(std::move(parts_to_move), *this);
}

bool MergeTreeData::moveParts(CurrentlyMovingPartsTagger && moving_tagger)
{
    LOG_INFO(log, "Got {} parts to move.", moving_tagger.parts_to_move.size());

    for (const auto & moving_part : moving_tagger.parts_to_move)
    {
        Stopwatch stopwatch;
        DataPartPtr cloned_part;

        auto write_part_log = [&](const ExecutionStatus & execution_status)
        {
            writePartLog(
                PartLogElement::Type::MOVE_PART,
                execution_status,
                stopwatch.elapsed(),
                moving_part.part->name,
                cloned_part,
                {moving_part.part},
                nullptr);
        };

        try
        {
            cloned_part = parts_mover.clonePart(moving_part);
            parts_mover.swapClonedPart(cloned_part);
            write_part_log({});
        }
        catch (...)
        {
            write_part_log(ExecutionStatus::fromCurrentException());
            if (cloned_part)
                cloned_part->remove();

            throw;
        }
    }
    return true;
}

ColumnDependencies MergeTreeData::getColumnDependencies(const NameSet & updated_columns) const
{
    if (updated_columns.empty())
        return {};

    ColumnDependencies res;

    NameSet indices_columns;
    NameSet required_ttl_columns;
    NameSet updated_ttl_columns;

    auto add_dependent_columns = [&updated_columns](const auto & expression, auto & to_set)
    {
        auto requiered_columns = expression->getRequiredColumns();
        for (const auto & dependency : requiered_columns)
        {
            if (updated_columns.count(dependency))
            {
                to_set.insert(requiered_columns.begin(), requiered_columns.end());
                return true;
            }
        }

        return false;
    };

    for (const auto & index : skip_indices)
        add_dependent_columns(index->expr, indices_columns);

    if (hasRowsTTL())
    {
        if (add_dependent_columns(getRowsTTL().expression, required_ttl_columns))
        {
            /// Filter all columns, if rows TTL expression have to be recalculated.
            for (const auto & column : getColumns().getAllPhysical())
                updated_ttl_columns.insert(column.name);
        }
    }

    for (const auto & [name, entry] : getColumnTTLs())
    {
        if (add_dependent_columns(entry.expression, required_ttl_columns))
            updated_ttl_columns.insert(name);
    }

    for (const auto & entry : getMoveTTLs())
        add_dependent_columns(entry.expression, required_ttl_columns);

    for (const auto & column : indices_columns)
        res.emplace(column, ColumnDependency::SKIP_INDEX);
    for (const auto & column : required_ttl_columns)
        res.emplace(column, ColumnDependency::TTL_EXPRESSION);
    for (const auto & column : updated_ttl_columns)
        res.emplace(column, ColumnDependency::TTL_TARGET);

    return res;
}

bool MergeTreeData::canUsePolymorphicParts(const MergeTreeSettings & settings, String * out_reason) const
{
    if (!canUseAdaptiveGranularity())
    {
        if ((settings.min_rows_for_wide_part != 0 || settings.min_bytes_for_wide_part != 0) && out_reason)
        {
            std::ostringstream message;
            message << "Table can't create parts with adaptive granularity, but settings min_rows_for_wide_part = "
                    << settings.min_rows_for_wide_part << ", min_bytes_for_wide_part = " << settings.min_bytes_for_wide_part
                    << ". Parts with non-adaptive granularity can be stored only in Wide (default) format.";
            *out_reason = message.str();
        }

        return false;
    }

    return true;
}

MergeTreeData::AlterConversions MergeTreeData::getAlterConversionsForPart(const MergeTreeDataPartPtr part) const
{
    MutationCommands commands = getFirtsAlterMutationCommandsForPart(part);

    AlterConversions result{};
    for (const auto & command : commands)
        /// Currently we need explicit conversions only for RENAME alter
        /// all other conversions can be deduced from diff between part columns
        /// and columns in storage.
        if (command.type == MutationCommand::Type::RENAME_COLUMN)
            result.rename_map[command.rename_to] = command.column_name;

    return result;
}

NamesAndTypesList MergeTreeData::getVirtuals() const
{
    return NamesAndTypesList{
        NameAndTypePair("_part", std::make_shared<DataTypeString>()),
        NameAndTypePair("_part_index", std::make_shared<DataTypeUInt64>()),
        NameAndTypePair("_partition_id", std::make_shared<DataTypeString>()),
        NameAndTypePair("_sample_factor", std::make_shared<DataTypeFloat64>()),
    };
}
}<|MERGE_RESOLUTION|>--- conflicted
+++ resolved
@@ -2878,21 +2878,10 @@
         SpacePtr destination_ptr = getDestinationForTTL(*ttl_entry);
         if (!destination_ptr)
         {
-<<<<<<< HEAD
             if (ttl_entry->destination_type == DataDestinationType::VOLUME)
-                LOG_WARNING(log, "Would like to reserve space on volume '"
-                        << ttl_entry->destination_name << "' by TTL rule of table '"
-                        << log_name << "' but volume was not found");
+                LOG_WARNING(log, "Would like to reserve space on volume '{}' by TTL rule of table '{}' but volume was not found", ttl_entry->destination_name, log_name);
             else if (ttl_entry->destination_type == DataDestinationType::DISK)
-                LOG_WARNING(log, "Would like to reserve space on disk '"
-                        << ttl_entry->destination_name << "' by TTL rule of table '"
-                        << log_name << "' but disk was not found");
-=======
-            if (ttl_entry->destination_type == PartDestinationType::VOLUME)
-                LOG_WARNING(log, "Would like to reserve space on volume '{}' by TTL rule of table '{}' but volume was not found", ttl_entry->destination_name, log_name);
-            else if (ttl_entry->destination_type == PartDestinationType::DISK)
                 LOG_WARNING(log, "Would like to reserve space on disk '{}' by TTL rule of table '{}' but disk was not found", ttl_entry->destination_name, log_name);
->>>>>>> 73458c15
         }
         else
         {
@@ -2900,21 +2889,10 @@
             if (reservation)
                 return reservation;
             else
-<<<<<<< HEAD
                 if (ttl_entry->destination_type == DataDestinationType::VOLUME)
-                    LOG_WARNING(log, "Would like to reserve space on volume '"
-                            << ttl_entry->destination_name << "' by TTL rule of table '"
-                            << log_name << "' but there is not enough space");
+                    LOG_WARNING(log, "Would like to reserve space on volume '{}' by TTL rule of table '{}' but there is not enough space", ttl_entry->destination_name, log_name);
                 else if (ttl_entry->destination_type == DataDestinationType::DISK)
-                    LOG_WARNING(log, "Would like to reserve space on disk '"
-                            << ttl_entry->destination_name << "' by TTL rule of table '"
-                            << log_name << "' but there is not enough space");
-=======
-                if (ttl_entry->destination_type == PartDestinationType::VOLUME)
-                    LOG_WARNING(log, "Would like to reserve space on volume '{}' by TTL rule of table '{}' but there is not enough space", ttl_entry->destination_name, log_name);
-                else if (ttl_entry->destination_type == PartDestinationType::DISK)
                     LOG_WARNING(log, "Would like to reserve space on disk '{}' by TTL rule of table '{}' but there is not enough space", ttl_entry->destination_name, log_name);
->>>>>>> 73458c15
         }
     }
 
