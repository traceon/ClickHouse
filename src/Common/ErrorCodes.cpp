--- conflicted
+++ resolved
@@ -554,15 +554,12 @@
     M(584, PROJECTION_NOT_USED) \
     M(585, CANNOT_PARSE_YAML) \
     M(586, CANNOT_CREATE_FILE) \
-<<<<<<< HEAD
-    M(587, DATA_ENCRYPTION_ERROR) \
-=======
     M(587, CONCURRENT_ACCESS_NOT_SUPPORTED) \
     M(588, DISTRIBUTED_BROKEN_BATCH_INFO) \
     M(589, DISTRIBUTED_BROKEN_BATCH_FILES) \
     M(590, CANNOT_SYSCONF) \
     M(591, SQLITE_ENGINE_ERROR) \
->>>>>>> d2d24346
+    M(592, DATA_ENCRYPTION_ERROR) \
     \
     M(998, POSTGRESQL_CONNECTION_FAILURE) \
     M(999, KEEPER_EXCEPTION) \
