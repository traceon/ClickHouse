#include <IO/ReadHelpers.h>
#include <IO/WriteHelpers.h>
#include <IO/parseDateTimeBestEffort.h>

#include <common/DateLUT.h>
#include <Common/typeid_cast.h>
#include <Common/assert_cast.h>
#include <Columns/ColumnsNumber.h>
#include <Formats/FormatSettings.h>
#include <Formats/ProtobufReader.h>
#include <Formats/ProtobufWriter.h>
#include <DataTypes/DataTypeDateTime.h>
#include <DataTypes/DataTypeFactory.h>

#include <IO/WriteBufferFromString.h>
#include <IO/Operators.h>

#include <Parsers/ASTLiteral.h>

#include <iomanip>

namespace DB
{

template<typename NumberBase>
struct TypeGetter;

template<>
struct TypeGetter<UInt32> {
    using Type = time_t;
    using Column = ColumnUInt32;
    using Convertor = time_t;

    // This is not actually true, which is bad form as it truncates the value from time_t (long int) into uint32_t
    // static_assert(sizeof(Column::value_type) == sizeof(Type));

    static constexpr TypeIndex Index = TypeIndex::DateTime;
    static constexpr const char * Name = "DateTime";
};

template<>
struct TypeGetter<DateTime64::Type> {
    using Type = DateTime64::Type;
    using Column = ColumnUInt64;
    using Convertor = DateTime64;

    static_assert(sizeof(Column::value_type) == sizeof(Type));

    static constexpr TypeIndex Index = TypeIndex::DateTime64;
    static constexpr const char * Name = "DateTime64";
};

template<typename NumberBase>
DataTypeDateTimeBase<NumberBase>::DataTypeDateTimeBase(const std::string & time_zone_name)
    : has_explicit_time_zone(!time_zone_name.empty()),
    time_zone(DateLUT::instance(time_zone_name)),
    utc_time_zone(DateLUT::instance("UTC"))
{
}

template<typename NumberBase>
const char * DataTypeDateTimeBase<NumberBase>::getFamilyName() const
{
    return TypeGetter<NumberBase>::Name;
}

template<typename NumberBase>
std::string DataTypeDateTimeBase<NumberBase>::doGetName() const
{
    if (!has_explicit_time_zone)
        return TypeGetter<NumberBase>::Name;

    WriteBufferFromOwnString out;
    out << TypeGetter<NumberBase>::Name << "(" << quote << time_zone.getTimeZone() << ")";
    return out.str();
}

template<typename NumberBase>
TypeIndex DataTypeDateTimeBase<NumberBase>::getTypeId() const
{
    return TypeGetter<NumberBase>::Index;
}

template<typename NumberBase>
void DataTypeDateTimeBase<NumberBase>::serializeText(const IColumn & column, size_t row_num, WriteBuffer & ostr, const FormatSettings &) const
{
<<<<<<< HEAD
    using TG = TypeGetter<NumberBase>;
    writeDateTimeText(typename TG::Convertor(static_cast<const typename TG::Column &>(column).getData()[row_num]), ostr, time_zone);
=======
    writeDateTimeText(assert_cast<const ColumnUInt32 &>(column).getData()[row_num], ostr, time_zone);
>>>>>>> 50928323
}

template<typename NumberBase>
void DataTypeDateTimeBase<NumberBase>::serializeTextEscaped(const IColumn & column, size_t row_num, WriteBuffer & ostr, const FormatSettings & settings) const
{
    serializeText(column, row_num, ostr, settings);
}


static inline void readText(time_t & x, ReadBuffer & istr, const FormatSettings & settings, const DateLUTImpl & time_zone, const DateLUTImpl & utc_time_zone)
{
    switch (settings.date_time_input_format)
    {
        case FormatSettings::DateTimeInputFormat::Basic:
            readDateTimeText(x, istr, time_zone);
            return;
        case FormatSettings::DateTimeInputFormat::BestEffort:
            parseDateTimeBestEffort(x, istr, time_zone, utc_time_zone);
            return;
    }
}

static inline void readText(DateTime64 & x, ReadBuffer & istr, const FormatSettings & settings, const DateLUTImpl & time_zone, const DateLUTImpl & /*utc_time_zone*/)
{
    switch (settings.date_time_input_format)
    {
        case FormatSettings::DateTimeInputFormat::Basic:
            readDateTimeText(x, istr, time_zone);
            return;
        default:
            return;
    }
}

<<<<<<< HEAD
template<typename NumberBase>
void DataTypeDateTimeBase<NumberBase>::deserializeTextEscaped(IColumn & column, ReadBuffer & istr, const FormatSettings & settings) const
=======
void DataTypeDateTime::deserializeWholeText(IColumn & column, ReadBuffer & istr, const FormatSettings & settings) const
{
    deserializeTextEscaped(column, istr, settings);
}

void DataTypeDateTime::deserializeTextEscaped(IColumn & column, ReadBuffer & istr, const FormatSettings & settings) const
>>>>>>> 50928323
{
    typename TypeGetter<NumberBase>::Type x = 0;
    readText(x, istr, settings, time_zone, utc_time_zone);
<<<<<<< HEAD
    static_cast<typename TypeGetter<NumberBase>::Column &>(column).getData().push_back(x);
=======
    assert_cast<ColumnUInt32 &>(column).getData().push_back(x);
>>>>>>> 50928323
}

template<typename NumberBase>
void DataTypeDateTimeBase<NumberBase>::serializeTextQuoted(const IColumn & column, size_t row_num, WriteBuffer & ostr, const FormatSettings & settings) const
{
    writeChar('\'', ostr);
    serializeText(column, row_num, ostr, settings);
    writeChar('\'', ostr);
}

template<typename NumberBase>
void DataTypeDateTimeBase<NumberBase>::deserializeTextQuoted(IColumn & column, ReadBuffer & istr, const FormatSettings & settings) const
{
    typename TypeGetter<NumberBase>::Type x;
    if (checkChar('\'', istr)) /// Cases: '2017-08-31 18:36:48' or '1504193808'
    {
        readText(x, istr, settings, time_zone, utc_time_zone);
        assertChar('\'', istr);
    }
    else /// Just 1504193808 or 01504193808
    {
        readIntText(x, istr);
    }
<<<<<<< HEAD
    static_cast<typename TypeGetter<NumberBase>::Column &>(column).getData().push_back(x);    /// It's important to do this at the end - for exception safety.
=======
    assert_cast<ColumnUInt32 &>(column).getData().push_back(x);    /// It's important to do this at the end - for exception safety.
>>>>>>> 50928323
}

template<typename NumberBase>
void DataTypeDateTimeBase<NumberBase>::serializeTextJSON(const IColumn & column, size_t row_num, WriteBuffer & ostr, const FormatSettings & settings) const
{
    writeChar('"', ostr);
    serializeText(column, row_num, ostr, settings);
    writeChar('"', ostr);
}

template<typename NumberBase>
void DataTypeDateTimeBase<NumberBase>::deserializeTextJSON(IColumn & column, ReadBuffer & istr, const FormatSettings & settings) const
{
    typename TypeGetter<NumberBase>::Type x;
    if (checkChar('"', istr))
    {
        readText(x, istr, settings, time_zone, utc_time_zone);
        assertChar('"', istr);
    }
    else
    {
        readIntText(x, istr);
    }
<<<<<<< HEAD
    static_cast<typename TypeGetter<NumberBase>::Column &>(column).getData().push_back(x);
=======
    assert_cast<ColumnUInt32 &>(column).getData().push_back(x);
>>>>>>> 50928323
}

template<typename NumberBase>
void DataTypeDateTimeBase<NumberBase>::serializeTextCSV(const IColumn & column, size_t row_num, WriteBuffer & ostr, const FormatSettings & settings) const
{
    writeChar('"', ostr);
    serializeText(column, row_num, ostr, settings);
    writeChar('"', ostr);
}

template<typename NumberBase>
void DataTypeDateTimeBase<NumberBase>::deserializeTextCSV(IColumn & column, ReadBuffer & istr, const FormatSettings & settings) const
{
    typename TypeGetter<NumberBase>::Type x = 0;

    if (istr.eof())
        throwReadAfterEOF();

    char maybe_quote = *istr.position();

    if (maybe_quote == '\'' || maybe_quote == '\"')
        ++istr.position();

    readText(x, istr, settings, time_zone, utc_time_zone);

    if (maybe_quote == '\'' || maybe_quote == '\"')
        assertChar(maybe_quote, istr);

<<<<<<< HEAD
    static_cast<typename TypeGetter<NumberBase>::Column &>(column).getData().push_back(x);
=======
    assert_cast<ColumnUInt32 &>(column).getData().push_back(x);
>>>>>>> 50928323
}

template<typename NumberBase>
void DataTypeDateTimeBase<NumberBase>::serializeProtobuf(const IColumn & column, size_t row_num, ProtobufWriter & protobuf, size_t & value_index) const
{
    if (value_index)
        return;
<<<<<<< HEAD
    typename TypeGetter<NumberBase>::Type t = static_cast<const typename TypeGetter<NumberBase>::Column &>(column).getData()[row_num];
    value_index = static_cast<bool>(protobuf.writeDateTime(t));
=======
    value_index = static_cast<bool>(protobuf.writeDateTime(assert_cast<const ColumnUInt32 &>(column).getData()[row_num]));
>>>>>>> 50928323
}

template<typename NumberBase>
void DataTypeDateTimeBase<NumberBase>::deserializeProtobuf(IColumn & column, ProtobufReader & protobuf, bool allow_add_row, bool & row_added) const
{
    row_added = false;
    typename TypeGetter<NumberBase>::Type t;
    if (!protobuf.readDateTime(t))
        return;

<<<<<<< HEAD
    auto & container = static_cast<typename TypeGetter<NumberBase>::Column &>(column).getData();
=======
    auto & container = assert_cast<ColumnUInt32 &>(column).getData();
>>>>>>> 50928323
    if (allow_add_row)
    {
        container.emplace_back(t);
        row_added = true;
    }
    else
        container.back() = t;
}

template<typename NumberBase>
bool DataTypeDateTimeBase<NumberBase>::equals(const IDataType & rhs) const
{
    /// DateTime with different timezones are equal, because:
    /// "all types with different time zones are equivalent and may be used interchangingly."
    return typeid(rhs) == typeid(*this);
}


namespace ErrorCodes
{
    extern const int NUMBER_OF_ARGUMENTS_DOESNT_MATCH;
    extern const int ILLEGAL_TYPE_OF_ARGUMENT;
}

static DataTypePtr create(const ASTPtr & arguments)
{
    if (!arguments)
        return std::make_shared<DataTypeDateTime>();

    if (arguments->children.size() != 1)
        throw Exception("DateTime data type can optionally have only one argument - time zone name", ErrorCodes::NUMBER_OF_ARGUMENTS_DOESNT_MATCH);

    const auto * arg = arguments->children[0]->as<ASTLiteral>();
    if (!arg || arg->value.getType() != Field::Types::String)
        throw Exception("Parameter for DateTime data type must be string literal", ErrorCodes::ILLEGAL_TYPE_OF_ARGUMENT);

    return std::make_shared<DataTypeDateTime>(arg->value.get<String>());
}

static DataTypePtr create64(const ASTPtr & arguments)
{
    if (!arguments)
        return std::make_shared<DataTypeDateTime64>();

    if (arguments->children.size() != 1)
        throw Exception("DateTime64 data type can optionally have only one argument - time zone name", ErrorCodes::NUMBER_OF_ARGUMENTS_DOESNT_MATCH);

    const auto * timezone_arg = arguments->children[0]->as<ASTLiteral>();
    if (!timezone_arg || timezone_arg->value.getType() != Field::Types::String)
        throw Exception("Timezone parameter for DateTime64 data type must be string literal", ErrorCodes::ILLEGAL_TYPE_OF_ARGUMENT);

    return std::make_shared<DataTypeDateTime64>(timezone_arg->value.get<String>());
}

void registerDataTypeDateTime(DataTypeFactory & factory)
{
    factory.registerDataType("DateTime", create, DataTypeFactory::CaseInsensitive);
    factory.registerDataType("DateTime64", create64, DataTypeFactory::CaseInsensitive);

    factory.registerAlias("TIMESTAMP", "DateTime", DataTypeFactory::CaseInsensitive);
}


}<|MERGE_RESOLUTION|>--- conflicted
+++ resolved
@@ -84,12 +84,8 @@
 template<typename NumberBase>
 void DataTypeDateTimeBase<NumberBase>::serializeText(const IColumn & column, size_t row_num, WriteBuffer & ostr, const FormatSettings &) const
 {
-<<<<<<< HEAD
     using TG = TypeGetter<NumberBase>;
-    writeDateTimeText(typename TG::Convertor(static_cast<const typename TG::Column &>(column).getData()[row_num]), ostr, time_zone);
-=======
-    writeDateTimeText(assert_cast<const ColumnUInt32 &>(column).getData()[row_num], ostr, time_zone);
->>>>>>> 50928323
+    writeDateTimeText(typename TG::Convertor(assert_cast<const typename TG::Column &>(column).getData()[row_num]), ostr, time_zone);
 }
 
 template<typename NumberBase>
@@ -124,25 +120,19 @@
     }
 }
 
-<<<<<<< HEAD
+template<typename NumberBase>
+void DataTypeDateTimeBase<NumberBase>::deserializeWholeText(IColumn & column, ReadBuffer & istr, const FormatSettings & settings) const
+{
+    deserializeTextEscaped(column, istr, settings);
+}
+
 template<typename NumberBase>
 void DataTypeDateTimeBase<NumberBase>::deserializeTextEscaped(IColumn & column, ReadBuffer & istr, const FormatSettings & settings) const
-=======
-void DataTypeDateTime::deserializeWholeText(IColumn & column, ReadBuffer & istr, const FormatSettings & settings) const
-{
-    deserializeTextEscaped(column, istr, settings);
-}
-
-void DataTypeDateTime::deserializeTextEscaped(IColumn & column, ReadBuffer & istr, const FormatSettings & settings) const
->>>>>>> 50928323
 {
     typename TypeGetter<NumberBase>::Type x = 0;
     readText(x, istr, settings, time_zone, utc_time_zone);
-<<<<<<< HEAD
-    static_cast<typename TypeGetter<NumberBase>::Column &>(column).getData().push_back(x);
-=======
-    assert_cast<ColumnUInt32 &>(column).getData().push_back(x);
->>>>>>> 50928323
+
+    assert_cast<typename TypeGetter<NumberBase>::Column &>(column).getData().push_back(x);
 }
 
 template<typename NumberBase>
@@ -166,11 +156,8 @@
     {
         readIntText(x, istr);
     }
-<<<<<<< HEAD
-    static_cast<typename TypeGetter<NumberBase>::Column &>(column).getData().push_back(x);    /// It's important to do this at the end - for exception safety.
-=======
-    assert_cast<ColumnUInt32 &>(column).getData().push_back(x);    /// It's important to do this at the end - for exception safety.
->>>>>>> 50928323
+
+    assert_cast<typename TypeGetter<NumberBase>::Column &>(column).getData().push_back(x);    /// It's important to do this at the end - for exception safety.
 }
 
 template<typename NumberBase>
@@ -194,11 +181,8 @@
     {
         readIntText(x, istr);
     }
-<<<<<<< HEAD
-    static_cast<typename TypeGetter<NumberBase>::Column &>(column).getData().push_back(x);
-=======
-    assert_cast<ColumnUInt32 &>(column).getData().push_back(x);
->>>>>>> 50928323
+
+    assert_cast<typename TypeGetter<NumberBase>::Column &>(column).getData().push_back(x);
 }
 
 template<typename NumberBase>
@@ -227,11 +211,7 @@
     if (maybe_quote == '\'' || maybe_quote == '\"')
         assertChar(maybe_quote, istr);
 
-<<<<<<< HEAD
-    static_cast<typename TypeGetter<NumberBase>::Column &>(column).getData().push_back(x);
-=======
-    assert_cast<ColumnUInt32 &>(column).getData().push_back(x);
->>>>>>> 50928323
+    assert_cast<typename TypeGetter<NumberBase>::Column &>(column).getData().push_back(x);
 }
 
 template<typename NumberBase>
@@ -239,12 +219,9 @@
 {
     if (value_index)
         return;
-<<<<<<< HEAD
-    typename TypeGetter<NumberBase>::Type t = static_cast<const typename TypeGetter<NumberBase>::Column &>(column).getData()[row_num];
-    value_index = static_cast<bool>(protobuf.writeDateTime(t));
-=======
-    value_index = static_cast<bool>(protobuf.writeDateTime(assert_cast<const ColumnUInt32 &>(column).getData()[row_num]));
->>>>>>> 50928323
+
+    typename TypeGetter<NumberBase>::Type t = assert_cast<const typename TypeGetter<NumberBase>::Column &>(column).getData()[row_num];
+    value_index = assert_cast<bool>(protobuf.writeDateTime(t));
 }
 
 template<typename NumberBase>
@@ -255,11 +232,7 @@
     if (!protobuf.readDateTime(t))
         return;
 
-<<<<<<< HEAD
-    auto & container = static_cast<typename TypeGetter<NumberBase>::Column &>(column).getData();
-=======
-    auto & container = assert_cast<ColumnUInt32 &>(column).getData();
->>>>>>> 50928323
+    auto & container = assert_cast<typename TypeGetter<NumberBase>::Column &>(column).getData();
     if (allow_add_row)
     {
         container.emplace_back(t);
