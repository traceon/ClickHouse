#include <Dictionaries/getDictionaryConfigurationFromAST.h>

#include <Poco/DOM/AutoPtr.h>
#include <Poco/DOM/Document.h>
#include <Poco/DOM/Element.h>
#include <Poco/DOM/Text.h>
#include <Poco/Util/AbstractConfiguration.h>
#include <Poco/Util/XMLConfiguration.h>
#include <IO/WriteHelpers.h>
#include <Parsers/queryToString.h>
#include <Parsers/ASTIdentifier.h>
#include <Parsers/ASTFunction.h>
#include <Core/Names.h>
#include <Parsers/ASTFunctionWithKeyValueArguments.h>
#include <Parsers/ASTDictionaryAttributeDeclaration.h>
#include <Dictionaries/DictionaryFactory.h>

namespace DB
{

namespace ErrorCodes
{
    extern const int INCORRECT_DICTIONARY_DEFINITION;
}

/// There are a lot of code, but it's very simple and straightforward
/// We just convert
namespace
{

/// Get value from field and convert it to string.
/// Also remove quotes from strings.
String getUnescapedFieldString(const Field & field)
{
    String string = applyVisitor(FieldVisitorToString(), field);
    if (!string.empty() && string.front() == '\'' && string.back() == '\'')
        return string.substr(1, string.size() - 2);
    return string;
}


using namespace Poco;
using namespace Poco::XML;
/*
 * Transforms next definition
 *  LIFETIME(MIN 10, MAX 100)
 * to the next configuration
 *  <lifetime>
 *    <min>10</min>
 *    <max>100</max>
 *  </lifetime>
 */
void buildLifetimeConfiguration(
    AutoPtr<Document> doc,
    AutoPtr<Element> root,
    const ASTDictionaryLifetime * lifetime)
{

    AutoPtr<Element> lifetime_element(doc->createElement("lifetime"));
    AutoPtr<Element> min_element(doc->createElement("min"));
    AutoPtr<Element> max_element(doc->createElement("max"));
    AutoPtr<Text> min_sec(doc->createTextNode(toString(lifetime->min_sec)));
    min_element->appendChild(min_sec);
    AutoPtr<Text> max_sec(doc->createTextNode(toString(lifetime->max_sec)));
    max_element->appendChild(max_sec);
    lifetime_element->appendChild(min_element);
    lifetime_element->appendChild(max_element);
    root->appendChild(lifetime_element);
}

/*
 * Transforms next definition
 *  LAYOUT(FLAT())
 * to the next configuration
 *  <layout>
 *    <flat/>
 *  </layout>
 *
 * And next definition
 *  LAYOUT(CACHE(SIZE_IN_CELLS 1000))
 * to the next one
 *  <layout>
 *    <cache>
 *      <size_in_cells>1000</size_in_cells>
 *    </cache>
 *  </layout>
 */
void buildLayoutConfiguration(
    AutoPtr<Document> doc,
    AutoPtr<Element> root,
    const ASTDictionaryLayout * layout)
{
    AutoPtr<Element> layout_element(doc->createElement("layout"));
    root->appendChild(layout_element);
    AutoPtr<Element> layout_type_element(doc->createElement(layout->layout_type));
    layout_element->appendChild(layout_type_element);
    if (layout->parameter.has_value())
    {
        const auto & param = layout->parameter;
        AutoPtr<Element> layout_type_parameter_element(doc->createElement(param->first));
        const ASTLiteral & literal = param->second->as<const ASTLiteral &>();
        AutoPtr<Text> value(doc->createTextNode(toString(literal.value.get<UInt64>())));
        layout_type_parameter_element->appendChild(value);
        layout_type_element->appendChild(layout_type_parameter_element);
    }
}

/*
 * Transforms next definition
 *  RANGE(MIN StartDate, MAX EndDate)
 * to the next configuration
 *  <range_min><name>StartDate</name></range_min>
 *  <range_max><name>EndDate</name></range_max>
 */
void buildRangeConfiguration(AutoPtr<Document> doc, AutoPtr<Element> root, const ASTDictionaryRange * range)
{
    // appends <key><name>value</name></key> to root
    auto appendElem = [&doc, &root](const std::string & key, const std::string & value)
    {
        AutoPtr<Element> element(doc->createElement(key));
        AutoPtr<Element> name(doc->createElement("name"));
        AutoPtr<Text> text(doc->createTextNode(value));
        name->appendChild(text);
        element->appendChild(name);
        root->appendChild(element);
    };

    appendElem("range_min", range->min_attr_name);
    appendElem("range_max", range->max_attr_name);
}


/// Get primary key columns names from AST
Names getPrimaryKeyColumns(const ASTExpressionList * primary_key)
{
    Names result;
    const auto & children = primary_key->children;

    for (size_t index = 0; index != children.size(); ++index)
    {
        const ASTIdentifier * key_part = children[index]->as<const ASTIdentifier>();
        result.push_back(key_part->name);
    }
    return result;
}

/**
  * Transofrms single dictionary attribute to configuration
  *  third_column UInt8 DEFAULT 2 EXPRESSION rand() % 100 * 77
  * to
  *  <attribute>
  *      <name>third_column</name>
  *      <type>UInt8</type>
  *      <null_value>2</null_value>
  *      <expression>(rand() % 100) * 77</expression>
  *  </attribute>
  */
void buildSingleAttribute(
    AutoPtr<Document> doc,
    AutoPtr<Element> root,
    const ASTDictionaryAttributeDeclaration * dict_attr)
{
    AutoPtr<Element> attribute_element(doc->createElement("attribute"));
    root->appendChild(attribute_element);

    AutoPtr<Element> name_element(doc->createElement("name"));
    AutoPtr<Text> name(doc->createTextNode(dict_attr->name));
    name_element->appendChild(name);
    attribute_element->appendChild(name_element);

    AutoPtr<Element> type_element(doc->createElement("type"));
    AutoPtr<Text> type(doc->createTextNode(queryToString(dict_attr->type)));
    type_element->appendChild(type);
    attribute_element->appendChild(type_element);

     AutoPtr<Element> null_value_element(doc->createElement("null_value"));
     String null_value_str;
     if (dict_attr->default_value)
         null_value_str = getUnescapedFieldString(dict_attr->default_value->as<ASTLiteral>()->value);
     AutoPtr<Text> null_value(doc->createTextNode(null_value_str));
     null_value_element->appendChild(null_value);
     attribute_element->appendChild(null_value_element);

    if (dict_attr->expression != nullptr)
    {
        AutoPtr<Element> expression_element(doc->createElement("expression"));

<<<<<<< HEAD
        /// Expression should be function or string
=======
        /// EXPRESSION PROPERTY should be expression or string
>>>>>>> 397a3fc2
        String expression_str;
        if (const auto * literal = dict_attr->expression->as<ASTLiteral>();
                literal && literal->value.getType() == Field::Types::String)
        {
            expression_str = getUnescapedFieldString(literal->value);
        }
        else
            expression_str = queryToString(dict_attr->expression);


        AutoPtr<Text> expression(doc->createTextNode(expression_str));
        expression_element->appendChild(expression);
        attribute_element->appendChild(expression_element);
    }

    if (dict_attr->hierarchical)
    {
        AutoPtr<Element> hierarchical_element(doc->createElement("hierarchical"));
        AutoPtr<Text> hierarchical(doc->createTextNode("true"));
        hierarchical_element->appendChild(hierarchical);
        attribute_element->appendChild(hierarchical_element);
    }

    if (dict_attr->injective)
    {
        AutoPtr<Element> injective_element(doc->createElement("injective"));
        AutoPtr<Text> injective(doc->createTextNode("true"));
        injective_element->appendChild(injective);
        attribute_element->appendChild(injective_element);
    }

    if (dict_attr->is_object_id)
    {
        AutoPtr<Element> is_object_id_element(doc->createElement("is_object_id"));
        AutoPtr<Text> is_object_id(doc->createTextNode("true"));
        is_object_id_element->appendChild(is_object_id);
        attribute_element->appendChild(is_object_id_element);
    }
}


/**
  * Transforms
  *   PRIMARY KEY Attr1 ,..., AttrN
  * to the next configuration
  *  <id><name>Attr1</name></id>
  * or
  *  <key>
  *    <attribute>
  *        <name>Attr1</name>
  *        <type>UInt8</type>
  *    </attribute>
  *    ...
  *    <attribute> fe
  *  </key>
  *
  */
void buildPrimaryKeyConfiguration(
    AutoPtr<Document> doc,
    AutoPtr<Element> root,
    bool complex,
    const Names & key_names,
    const ASTExpressionList * dictionary_attributes)
{
    if (!complex)
    {
        if (key_names.size() != 1)
            throw Exception("Primary key for simple dictionary must contain exactly one element",
                ErrorCodes::INCORRECT_DICTIONARY_DEFINITION);

        AutoPtr<Element> id_element(doc->createElement("id"));
        root->appendChild(id_element);
        AutoPtr<Element> name_element(doc->createElement("name"));
        id_element->appendChild(name_element);
        AutoPtr<Text> name(doc->createTextNode(*key_names.begin()));
        name_element->appendChild(name);
    }
    else
    {
        const auto & children = dictionary_attributes->children;
        if (children.size() < key_names.size())
            throw Exception(
                "Primary key fields count is more, than dictionary attributes count.", ErrorCodes::INCORRECT_DICTIONARY_DEFINITION);

        AutoPtr<Element> key_element(doc->createElement("key"));
        root->appendChild(key_element);
        for (const auto & key_name : key_names)
        {
            bool found = false;
            for (const auto & attr : children)
            {
                const ASTDictionaryAttributeDeclaration * dict_attr = attr->as<const ASTDictionaryAttributeDeclaration>();
                if (dict_attr->name == key_name)
                {
                    found = true;
                    buildSingleAttribute(doc, key_element, dict_attr);
                    break;
                }
            }
            if (!found)
                throw Exception(
                    "Primary key field '" + key_name + "' not found among attributes.", ErrorCodes::INCORRECT_DICTIONARY_DEFINITION);
        }
    }
}


/**
  * Transforms list of ASTDictionaryAttributeDeclarations to list of dictionary attributes
  */
std::unordered_set<std::string> buildDictionaryAttributesConfiguration(
    AutoPtr<Document> doc,
    AutoPtr<Element> root,
    const ASTExpressionList * dictionary_attributes,
    const Names & key_columns)
{
    const auto & children = dictionary_attributes->children;
    std::unordered_set<std::string> dictionary_attributes_names;
    for (size_t i = 0; i < children.size(); ++i)
    {
        const ASTDictionaryAttributeDeclaration * dict_attr = children[i]->as<const ASTDictionaryAttributeDeclaration>();
        if (!dict_attr->type)
            throw Exception("Dictionary attribute must has type", ErrorCodes::INCORRECT_DICTIONARY_DEFINITION);

        dictionary_attributes_names.insert(dict_attr->name);
        if (std::find(key_columns.begin(), key_columns.end(), dict_attr->name) == key_columns.end())
            buildSingleAttribute(doc, root, dict_attr);
    }
    return dictionary_attributes_names;
}

/** Transform function with key-value arguments to configuration
  * (used for source transformation)
  */
void buildConfigurationFromFunctionWithKeyValueArguments(
    AutoPtr<Document> doc,
    AutoPtr<Element> root,
    const ASTExpressionList * ast_expr_list)
{
    const auto & children = ast_expr_list->children;
    for (size_t i = 0; i != children.size(); ++i)
    {
        const ASTPair * pair = children[i]->as<const ASTPair>();
        AutoPtr<Element> current_xml_element(doc->createElement(pair->first));
        root->appendChild(current_xml_element);

        if (auto identifier = pair->second->as<const ASTIdentifier>(); identifier)
        {
            AutoPtr<Text> value(doc->createTextNode(identifier->name));
            current_xml_element->appendChild(value);
        }
        else if (auto literal = pair->second->as<const ASTLiteral>(); literal)
        {
            AutoPtr<Text> value(doc->createTextNode(getUnescapedFieldString(literal->value)));
            current_xml_element->appendChild(value);
        }
        else if (auto list = pair->second->as<const ASTExpressionList>(); list)
        {
            buildConfigurationFromFunctionWithKeyValueArguments(doc, current_xml_element, list);
        }
        else
        {
            throw Exception(
                "Incorrect ASTPair contains wrong value, should be literal, identifier or list",
                ErrorCodes::INCORRECT_DICTIONARY_DEFINITION);
        }
    }
}

/** Build source definition from ast.
  *   SOURCE(MYSQL(HOST 'localhost' PORT 9000 USER 'default' REPLICA(HOST '127.0.0.1' PRIORITY 1) PASSWORD ''))
  * to
  *   <source>
  *       <mysql>
  *           <host>localhost</host>
  *           ...
  *           <replica>
  *               <host>127.0.0.1</host>
  *               ...
  *           </replica>
  *       </mysql>
  *   </source>
  */
void buildSourceConfiguration(AutoPtr<Document> doc, AutoPtr<Element> root, const ASTFunctionWithKeyValueArguments * source)
{
    AutoPtr<Element> outer_element(doc->createElement("source"));
    root->appendChild(outer_element);
    AutoPtr<Element> source_element(doc->createElement(source->name));
    outer_element->appendChild(source_element);
    buildConfigurationFromFunctionWithKeyValueArguments(doc, source_element, source->elements->as<const ASTExpressionList>());
}

/** Check all AST fields are filled, throws exception
  * in other case
  */
void checkAST(const ASTCreateQuery & query)
{
    if (!query.is_dictionary || query.dictionary == nullptr)
        throw Exception("Cannot convert dictionary to configuration from non-dictionary AST.", ErrorCodes::INCORRECT_DICTIONARY_DEFINITION);

    if (query.dictionary_attributes_list == nullptr || query.dictionary_attributes_list->children.empty())
        throw Exception("Cannot create dictionary with empty attributes list", ErrorCodes::INCORRECT_DICTIONARY_DEFINITION);

    if (query.dictionary->layout == nullptr)
        throw Exception("Cannot create dictionary with empty layout", ErrorCodes::INCORRECT_DICTIONARY_DEFINITION);

    if (query.dictionary->lifetime == nullptr)
        throw Exception("Cannot create dictionary with empty lifetime", ErrorCodes::INCORRECT_DICTIONARY_DEFINITION);

    if (query.dictionary->primary_key == nullptr)
        throw Exception("Cannot create dictionary without primary key", ErrorCodes::INCORRECT_DICTIONARY_DEFINITION);

    if (query.dictionary->source == nullptr)
        throw Exception("Cannot create dictionary with empty source", ErrorCodes::INCORRECT_DICTIONARY_DEFINITION);

    /// Range can be empty
}

void checkPrimaryKey(const std::unordered_set<std::string> & all_attrs, const Names & key_attrs)
{
    for (const auto & key_attr : key_attrs)
        if (all_attrs.count(key_attr) == 0)
            throw Exception("Unknown key attribute '" + key_attr + "'", ErrorCodes::INCORRECT_DICTIONARY_DEFINITION);
}

}


DictionaryConfigurationPtr getDictionaryConfigurationFromAST(const ASTCreateQuery & query)
{
    checkAST(query);

    AutoPtr<Poco::XML::Document> xml_document(new Poco::XML::Document());
    AutoPtr<Poco::XML::Element> document_root(xml_document->createElement("dictionaries"));
    xml_document->appendChild(document_root);
    AutoPtr<Poco::XML::Element> current_dictionary(xml_document->createElement("dictionary"));
    document_root->appendChild(current_dictionary);
    AutoPtr<Poco::Util::XMLConfiguration> conf(new Poco::Util::XMLConfiguration());

    AutoPtr<Poco::XML::Element> name_element(xml_document->createElement("name"));
    current_dictionary->appendChild(name_element);
    AutoPtr<Text> name(xml_document->createTextNode(query.database + "." + query.table));
    name_element->appendChild(name);

    AutoPtr<Element> structure_element(xml_document->createElement("structure"));
    current_dictionary->appendChild(structure_element);
    Names pk_attrs = getPrimaryKeyColumns(query.dictionary->primary_key);
    auto dictionary_layout = query.dictionary->layout;

    bool complex = DictionaryFactory::instance().isComplex(dictionary_layout->layout_type);

    auto all_attr_names = buildDictionaryAttributesConfiguration(xml_document, structure_element, query.dictionary_attributes_list, pk_attrs);
    checkPrimaryKey(all_attr_names, pk_attrs);

    buildPrimaryKeyConfiguration(xml_document, structure_element, complex, pk_attrs, query.dictionary_attributes_list);

    buildLayoutConfiguration(xml_document, current_dictionary, dictionary_layout);
    buildSourceConfiguration(xml_document, current_dictionary, query.dictionary->source);
    buildLifetimeConfiguration(xml_document, current_dictionary, query.dictionary->lifetime);

    if (query.dictionary->range)
        buildRangeConfiguration(xml_document, structure_element, query.dictionary->range);

    conf->load(xml_document);
    return conf;
}

}<|MERGE_RESOLUTION|>--- conflicted
+++ resolved
@@ -185,11 +185,7 @@
     {
         AutoPtr<Element> expression_element(doc->createElement("expression"));
 
-<<<<<<< HEAD
-        /// Expression should be function or string
-=======
         /// EXPRESSION PROPERTY should be expression or string
->>>>>>> 397a3fc2
         String expression_str;
         if (const auto * literal = dict_attr->expression->as<ASTLiteral>();
                 literal && literal->value.getType() == Field::Types::String)
