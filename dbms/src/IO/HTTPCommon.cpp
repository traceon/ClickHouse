--- conflicted
+++ resolved
@@ -19,23 +19,15 @@
 
 namespace DB
 {
-<<<<<<< HEAD
-=======
 
->>>>>>> 6173e4b7
 namespace ErrorCodes
 {
     extern const int RECEIVED_ERROR_FROM_REMOTE_IO_SERVER;
     extern const int RECEIVED_ERROR_TOO_MANY_REQUESTS;
-<<<<<<< HEAD
-}
-
-=======
     extern const int FEATURE_IS_NOT_ENABLED_AT_BUILD_TIME;
 }
 
 
->>>>>>> 6173e4b7
 void setResponseDefaultHeaders(Poco::Net::HTTPServerResponse & response, unsigned keep_alive_timeout)
 {
     if (!response.getKeepAlive())
@@ -110,48 +102,4 @@
     return istr;
 }
 
-<<<<<<< HEAD
-
-std::unique_ptr<Poco::Net::HTTPClientSession> getPreparedSession(const Poco::URI & uri, const ConnectionTimeouts & timeouts)
-{
-    bool is_ssl = static_cast<bool>(uri.getScheme() == "https");
-    std::unique_ptr<Poco::Net::HTTPClientSession> session(
-#if USE_POCO_NETSSL
-        is_ssl ? new Poco::Net::HTTPSClientSession :
-#endif
-               new Poco::Net::HTTPClientSession);
-
-    session->setHost(DNSResolver::instance().resolveHost(uri.getHost()).toString());
-    session->setPort(uri.getPort());
-
-#if POCO_CLICKHOUSE_PATCH || POCO_VERSION >= 0x02000000
-    session->setTimeout(timeouts.connection_timeout, timeouts.send_timeout, timeouts.receive_timeout);
-#else
-    session->setTimeout(timeouts.connection_timeout);
-#endif
-
-    return session;
-}
-
-
-std::istream * makeRequest(
-    Poco::Net::HTTPClientSession & session, const Poco::Net::HTTPRequest & request, Poco::Net::HTTPResponse & response)
-{
-    auto istr = &session.receiveResponse(response);
-    auto status = response.getStatus();
-
-    if (status != Poco::Net::HTTPResponse::HTTP_OK)
-    {
-        std::stringstream error_message;
-        error_message << "Received error from remote server " << request.getURI() << ". HTTP status code: " << status << " "
-                      << response.getReason() << ", body: " << istr->rdbuf();
-
-        throw Exception(error_message.str(),
-            status == HTTP_TOO_MANY_REQUESTS ? ErrorCodes::RECEIVED_ERROR_TOO_MANY_REQUESTS
-                                             : ErrorCodes::RECEIVED_ERROR_FROM_REMOTE_IO_SERVER);
-    }
-    return istr;
-}
-=======
->>>>>>> 6173e4b7
 }