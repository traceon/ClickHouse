--- conflicted
+++ resolved
@@ -417,13 +417,8 @@
 {
     /// Choose any disk, because when we load mutations we search them at each disk
     /// where storage can be placed. See loadMutations().
-<<<<<<< HEAD
-    auto disk = storage_policy->getAnyDisk();
+    auto disk = getStoragePolicy()->getAnyDisk();
     MergeTreeMutationEntry entry(commands, disk, relative_data_path, insert_increment.get());
-=======
-    auto disk = getStoragePolicy()->getAnyDisk();
-    MergeTreeMutationEntry entry(commands, getFullPathOnDisk(disk), insert_increment.get());
->>>>>>> 3645375f
     String file_name;
     Int64 version;
     {
