system.settings
---------------

Содержит информацию о настройках, используемых в данный момент.
То есть, используемых для выполнения запроса, с помощью которого вы читаете из таблицы system.settings.

Столбцы:
<<<<<<< HEAD
=======

>>>>>>> 4cd9df27
.. code-block:: text

  name String   - имя настройки
  value String  - значение настройки
  changed UInt8 - была ли настройка явно задана в конфиге или изменена явным образом

Пример:

.. code-block:: sql

  SELECT *
  FROM system.settings
  WHERE changed
  
  ┌─name───────────────────┬─value───────┬─changed─┐
  │ max_threads            │ 8           │       1 │
  │ use_uncompressed_cache │ 0           │       1 │
  │ load_balancing         │ random      │       1 │
  │ max_memory_usage       │ 10000000000 │       1 │
  └────────────────────────┴─────────────┴─────────┘<|MERGE_RESOLUTION|>--- conflicted
+++ resolved
@@ -5,10 +5,7 @@
 То есть, используемых для выполнения запроса, с помощью которого вы читаете из таблицы system.settings.
 
 Столбцы:
-<<<<<<< HEAD
-=======
 
->>>>>>> 4cd9df27
 .. code-block:: text
 
   name String   - имя настройки
